/**
 * Copyright (c) Facebook, Inc. and its affiliates.
 *
 * This source code is licensed under the MIT license found in the
 * LICENSE file in the root directory of this source tree.
 *
 * @flow
 */

import type {
  MutableSource,
  MutableSourceGetSnapshotFn,
  MutableSourceSubscribeFn,
  ReactEventResponder,
  ReactContext,
  ReactEventResponderListener,
} from 'shared/ReactTypes';
import type {Fiber} from './ReactFiber';
import type {ExpirationTime} from './ReactFiberExpirationTime';
import type {HookEffectTag} from './ReactHookEffectTags';
import type {SuspenseConfig} from './ReactFiberSuspenseConfig';
import type {ReactPriorityLevel} from './SchedulerWithReactIntegration';
import type {FiberRoot} from './ReactFiberRoot';
import type {
  ReactListenerEvent,
  ReactListenerMap,
  ReactListener,
} from './ReactFiberHostConfig';

import ReactSharedInternals from 'shared/ReactSharedInternals';
<<<<<<< HEAD
import {enableRootEventMarks} from 'shared/ReactFeatureFlags';
import {workScheduled} from 'shared/RootEventsProfiling';
=======
import {enableUseEventAPI} from 'shared/ReactFeatureFlags';
>>>>>>> 6b7281ec

import {NoWork, Sync} from './ReactFiberExpirationTime';
import {readContext} from './ReactFiberNewContext';
import {createDeprecatedResponderListener} from './ReactFiberDeprecatedEvents';
import {
  Update as UpdateEffect,
  Passive as PassiveEffect,
} from 'shared/ReactSideEffectTags';
import {
  NoEffect as NoHookEffect,
  HasEffect as HookHasEffect,
  Layout as HookLayout,
  Passive as HookPassive,
} from './ReactHookEffectTags';
import {
  getWorkInProgressRoot,
  scheduleUpdateOnFiber,
  computeExpirationForFiber,
  requestCurrentTimeForUpdate,
  warnIfNotCurrentlyActingEffectsInDEV,
  warnIfNotCurrentlyActingUpdatesInDev,
  warnIfNotScopedWithMatchingAct,
  markRenderEventTimeAndConfig,
  markUnprocessedUpdateTime,
} from './ReactFiberWorkLoop';
import {
  registerEvent,
  mountEventListener as mountHostEventListener,
  unmountEventListener as unmountHostEventListener,
  validateEventListenerTarget,
} from './ReactFiberHostConfig';

import invariant from 'shared/invariant';
import getComponentName from 'shared/getComponentName';
import is from 'shared/objectIs';
import {markWorkInProgressReceivedUpdate} from './ReactFiberBeginWork';
import {requestCurrentSuspenseConfig} from './ReactFiberSuspenseConfig';
import {
  UserBlockingPriority,
  NormalPriority,
  runWithPriority,
  getCurrentPriorityLevel,
} from './SchedulerWithReactIntegration';
import {
  getPendingExpirationTime,
  getWorkInProgressVersion,
  markSourceAsDirty,
  setPendingExpirationTime,
  setWorkInProgressVersion,
  warnAboutMultipleRenderersDEV,
} from './ReactMutableSource';
import {getRootHostContainer} from './ReactFiberHostContext';

const {ReactCurrentDispatcher, ReactCurrentBatchConfig} = ReactSharedInternals;

export type Dispatcher = {|
  readContext<T>(
    context: ReactContext<T>,
    observedBits: void | number | boolean,
  ): T,
  useState<S>(initialState: (() => S) | S): [S, Dispatch<BasicStateAction<S>>],
  useReducer<S, I, A>(
    reducer: (S, A) => S,
    initialArg: I,
    init?: (I) => S,
  ): [S, Dispatch<A>],
  useContext<T>(
    context: ReactContext<T>,
    observedBits: void | number | boolean,
  ): T,
  useRef<T>(initialValue: T): {|current: T|},
  useEffect(
    create: () => (() => void) | void,
    deps: Array<mixed> | void | null,
  ): void,
  useLayoutEffect(
    create: () => (() => void) | void,
    deps: Array<mixed> | void | null,
  ): void,
  useCallback<T>(callback: T, deps: Array<mixed> | void | null): T,
  useMemo<T>(nextCreate: () => T, deps: Array<mixed> | void | null): T,
  useImperativeHandle<T>(
    ref: {|current: T | null|} | ((inst: T | null) => mixed) | null | void,
    create: () => T,
    deps: Array<mixed> | void | null,
  ): void,
  useDebugValue<T>(value: T, formatterFn: ?(value: T) => mixed): void,
  useResponder<E, C>(
    responder: ReactEventResponder<E, C>,
    props: Object,
  ): ReactEventResponderListener<E, C>,
  useDeferredValue<T>(value: T, config: TimeoutConfig | void | null): T,
  useTransition(
    config: SuspenseConfig | void | null,
  ): [(() => void) => void, boolean],
  useMutableSource<Source, Snapshot>(
    source: MutableSource<Source>,
    getSnapshot: MutableSourceGetSnapshotFn<Source, Snapshot>,
    subscribe: MutableSourceSubscribeFn<Source, Snapshot>,
  ): Snapshot,
  useEvent(event: ReactListenerEvent): ReactListenerMap,
|};

type Update<S, A> = {|
  expirationTime: ExpirationTime,
  suspenseConfig: null | SuspenseConfig,
  action: A,
  eagerReducer: ((S, A) => S) | null,
  eagerState: S | null,
  next: Update<S, A>,
  priority?: ReactPriorityLevel,
|};

type UpdateQueue<S, A> = {|
  pending: Update<S, A> | null,
  dispatch: (A => mixed) | null,
  lastRenderedReducer: ((S, A) => S) | null,
  lastRenderedState: S | null,
|};

export type HookType =
  | 'useState'
  | 'useReducer'
  | 'useContext'
  | 'useRef'
  | 'useEffect'
  | 'useLayoutEffect'
  | 'useCallback'
  | 'useMemo'
  | 'useImperativeHandle'
  | 'useDebugValue'
  | 'useResponder'
  | 'useDeferredValue'
  | 'useTransition'
  | 'useMutableSource'
  | 'useEvent';

let didWarnAboutMismatchedHooksForComponent;
if (__DEV__) {
  didWarnAboutMismatchedHooksForComponent = new Set();
}

export type Hook = {|
  memoizedState: any,
  baseState: any,
  baseQueue: Update<any, any> | null,
  queue: UpdateQueue<any, any> | null,
  next: Hook | null,
|};

export type Effect = {|
  tag: HookEffectTag,
  create: () => (() => void) | void,
  destroy: (() => void) | void,
  deps: Array<mixed> | null,
  next: Effect,
|};

export type FunctionComponentUpdateQueue = {|lastEffect: Effect | null|};

export type TimeoutConfig = {|
  timeoutMs: number,
|};

type BasicStateAction<S> = (S => S) | S;

type Dispatch<A> = A => void;

// These are set right before calling the component.
let renderExpirationTime: ExpirationTime = NoWork;
// The work-in-progress fiber. I've named it differently to distinguish it from
// the work-in-progress hook.
let currentlyRenderingFiber: Fiber = (null: any);

// Hooks are stored as a linked list on the fiber's memoizedState field. The
// current hook list is the list that belongs to the current fiber. The
// work-in-progress hook list is a new list that will be added to the
// work-in-progress fiber.
let currentHook: Hook | null = null;
let workInProgressHook: Hook | null = null;

// Whether an update was scheduled at any point during the render phase. This
// does not get reset if we do another render pass; only when we're completely
// finished evaluating this component. This is an optimization so we know
// whether we need to clear render phase updates after a throw.
let didScheduleRenderPhaseUpdate: boolean = false;

const RE_RENDER_LIMIT = 25;

// In DEV, this is the name of the currently executing primitive hook
let currentHookNameInDev: ?HookType = null;

// In DEV, this list ensures that hooks are called in the same order between renders.
// The list stores the order of hooks used during the initial render (mount).
// Subsequent renders (updates) reference this list.
let hookTypesDev: Array<HookType> | null = null;
let hookTypesUpdateIndexDev: number = -1;

// In DEV, this tracks whether currently rendering component needs to ignore
// the dependencies for Hooks that need them (e.g. useEffect or useMemo).
// When true, such Hooks will always be "remounted". Only used during hot reload.
let ignorePreviousDependencies: boolean = false;

function mountHookTypesDev() {
  if (__DEV__) {
    const hookName = ((currentHookNameInDev: any): HookType);

    if (hookTypesDev === null) {
      hookTypesDev = [hookName];
    } else {
      hookTypesDev.push(hookName);
    }
  }
}

function updateHookTypesDev() {
  if (__DEV__) {
    const hookName = ((currentHookNameInDev: any): HookType);

    if (hookTypesDev !== null) {
      hookTypesUpdateIndexDev++;
      if (hookTypesDev[hookTypesUpdateIndexDev] !== hookName) {
        warnOnHookMismatchInDev(hookName);
      }
    }
  }
}

function checkDepsAreArrayDev(deps: mixed) {
  if (__DEV__) {
    if (deps !== undefined && deps !== null && !Array.isArray(deps)) {
      // Verify deps, but only on mount to avoid extra checks.
      // It's unlikely their type would change as usually you define them inline.
      console.error(
        '%s received a final argument that is not an array (instead, received `%s`). When ' +
          'specified, the final argument must be an array.',
        currentHookNameInDev,
        typeof deps,
      );
    }
  }
}

function warnOnHookMismatchInDev(currentHookName: HookType) {
  if (__DEV__) {
    const componentName = getComponentName(currentlyRenderingFiber.type);
    if (!didWarnAboutMismatchedHooksForComponent.has(componentName)) {
      didWarnAboutMismatchedHooksForComponent.add(componentName);

      if (hookTypesDev !== null) {
        let table = '';

        const secondColumnStart = 30;

        for (let i = 0; i <= ((hookTypesUpdateIndexDev: any): number); i++) {
          const oldHookName = hookTypesDev[i];
          const newHookName =
            i === ((hookTypesUpdateIndexDev: any): number)
              ? currentHookName
              : oldHookName;

          let row = `${i + 1}. ${oldHookName}`;

          // Extra space so second column lines up
          // lol @ IE not supporting String#repeat
          while (row.length < secondColumnStart) {
            row += ' ';
          }

          row += newHookName + '\n';

          table += row;
        }

        console.error(
          'React has detected a change in the order of Hooks called by %s. ' +
            'This will lead to bugs and errors if not fixed. ' +
            'For more information, read the Rules of Hooks: https://fb.me/rules-of-hooks\n\n' +
            '   Previous render            Next render\n' +
            '   ------------------------------------------------------\n' +
            '%s' +
            '   ^^^^^^^^^^^^^^^^^^^^^^^^^^^^^^^^^^^^^^^^^^^^^^^^^^^^^^\n',
          componentName,
          table,
        );
      }
    }
  }
}

function throwInvalidHookError() {
  invariant(
    false,
    'Invalid hook call. Hooks can only be called inside of the body of a function component. This could happen for' +
      ' one of the following reasons:\n' +
      '1. You might have mismatching versions of React and the renderer (such as React DOM)\n' +
      '2. You might be breaking the Rules of Hooks\n' +
      '3. You might have more than one copy of React in the same app\n' +
      'See https://fb.me/react-invalid-hook-call for tips about how to debug and fix this problem.',
  );
}

function areHookInputsEqual(
  nextDeps: Array<mixed>,
  prevDeps: Array<mixed> | null,
) {
  if (__DEV__) {
    if (ignorePreviousDependencies) {
      // Only true when this component is being hot reloaded.
      return false;
    }
  }

  if (prevDeps === null) {
    if (__DEV__) {
      console.error(
        '%s received a final argument during this render, but not during ' +
          'the previous render. Even though the final argument is optional, ' +
          'its type cannot change between renders.',
        currentHookNameInDev,
      );
    }
    return false;
  }

  if (__DEV__) {
    // Don't bother comparing lengths in prod because these arrays should be
    // passed inline.
    if (nextDeps.length !== prevDeps.length) {
      console.error(
        'The final argument passed to %s changed size between renders. The ' +
          'order and size of this array must remain constant.\n\n' +
          'Previous: %s\n' +
          'Incoming: %s',
        currentHookNameInDev,
        `[${prevDeps.join(', ')}]`,
        `[${nextDeps.join(', ')}]`,
      );
    }
  }
  for (let i = 0; i < prevDeps.length && i < nextDeps.length; i++) {
    if (is(nextDeps[i], prevDeps[i])) {
      continue;
    }
    return false;
  }
  return true;
}

export function renderWithHooks<Props, SecondArg>(
  current: Fiber | null,
  workInProgress: Fiber,
  Component: (p: Props, arg: SecondArg) => any,
  props: Props,
  secondArg: SecondArg,
  nextRenderExpirationTime: ExpirationTime,
): any {
  renderExpirationTime = nextRenderExpirationTime;
  currentlyRenderingFiber = workInProgress;

  if (__DEV__) {
    hookTypesDev =
      current !== null
        ? ((current._debugHookTypes: any): Array<HookType>)
        : null;
    hookTypesUpdateIndexDev = -1;
    // Used for hot reloading:
    ignorePreviousDependencies =
      current !== null && current.type !== workInProgress.type;
  }

  workInProgress.memoizedState = null;
  workInProgress.updateQueue = null;
  workInProgress.expirationTime = NoWork;

  // The following should have already been reset
  // currentHook = null;
  // workInProgressHook = null;

  // didScheduleRenderPhaseUpdate = false;

  // TODO Warn if no hooks are used at all during mount, then some are used during update.
  // Currently we will identify the update render as a mount because memoizedState === null.
  // This is tricky because it's valid for certain types of components (e.g. React.lazy)

  // Using memoizedState to differentiate between mount/update only works if at least one stateful hook is used.
  // Non-stateful hooks (e.g. context) don't get added to memoizedState,
  // so memoizedState would be null during updates and mounts.
  if (__DEV__) {
    if (current !== null && current.memoizedState !== null) {
      ReactCurrentDispatcher.current = HooksDispatcherOnUpdateInDEV;
    } else if (hookTypesDev !== null) {
      // This dispatcher handles an edge case where a component is updating,
      // but no stateful hooks have been used.
      // We want to match the production code behavior (which will use HooksDispatcherOnMount),
      // but with the extra DEV validation to ensure hooks ordering hasn't changed.
      // This dispatcher does that.
      ReactCurrentDispatcher.current = HooksDispatcherOnMountWithHookTypesInDEV;
    } else {
      ReactCurrentDispatcher.current = HooksDispatcherOnMountInDEV;
    }
  } else {
    ReactCurrentDispatcher.current =
      current === null || current.memoizedState === null
        ? HooksDispatcherOnMount
        : HooksDispatcherOnUpdate;
  }

  let children = Component(props, secondArg);

  // Check if there was a render phase update
  if (workInProgress.expirationTime === renderExpirationTime) {
    // Keep rendering in a loop for as long as render phase updates continue to
    // be scheduled. Use a counter to prevent infinite loops.
    let numberOfReRenders: number = 0;
    do {
      workInProgress.expirationTime = NoWork;

      invariant(
        numberOfReRenders < RE_RENDER_LIMIT,
        'Too many re-renders. React limits the number of renders to prevent ' +
          'an infinite loop.',
      );

      numberOfReRenders += 1;
      if (__DEV__) {
        // Even when hot reloading, allow dependencies to stabilize
        // after first render to prevent infinite render phase updates.
        ignorePreviousDependencies = false;
      }

      // Start over from the beginning of the list
      currentHook = null;
      workInProgressHook = null;

      workInProgress.updateQueue = null;

      if (__DEV__) {
        // Also validate hook order for cascading updates.
        hookTypesUpdateIndexDev = -1;
      }

      ReactCurrentDispatcher.current = __DEV__
        ? HooksDispatcherOnRerenderInDEV
        : HooksDispatcherOnRerender;

      children = Component(props, secondArg);
    } while (workInProgress.expirationTime === renderExpirationTime);
  }

  // We can assume the previous dispatcher is always this one, since we set it
  // at the beginning of the render phase and there's no re-entrancy.
  ReactCurrentDispatcher.current = ContextOnlyDispatcher;

  if (__DEV__) {
    workInProgress._debugHookTypes = hookTypesDev;
  }

  // This check uses currentHook so that it works the same in DEV and prod bundles.
  // hookTypesDev could catch more cases (e.g. context) but only in DEV bundles.
  const didRenderTooFewHooks =
    currentHook !== null && currentHook.next !== null;

  renderExpirationTime = NoWork;
  currentlyRenderingFiber = (null: any);

  currentHook = null;
  workInProgressHook = null;

  if (__DEV__) {
    currentHookNameInDev = null;
    hookTypesDev = null;
    hookTypesUpdateIndexDev = -1;
  }

  didScheduleRenderPhaseUpdate = false;

  invariant(
    !didRenderTooFewHooks,
    'Rendered fewer hooks than expected. This may be caused by an accidental ' +
      'early return statement.',
  );

  return children;
}

export function bailoutHooks(
  current: Fiber,
  workInProgress: Fiber,
  expirationTime: ExpirationTime,
) {
  workInProgress.updateQueue = current.updateQueue;
  workInProgress.effectTag &= ~(PassiveEffect | UpdateEffect);
  if (current.expirationTime <= expirationTime) {
    current.expirationTime = NoWork;
  }
}

export function resetHooksAfterThrow(): void {
  // We can assume the previous dispatcher is always this one, since we set it
  // at the beginning of the render phase and there's no re-entrancy.
  ReactCurrentDispatcher.current = ContextOnlyDispatcher;

  if (didScheduleRenderPhaseUpdate) {
    // There were render phase updates. These are only valid for this render
    // phase, which we are now aborting. Remove the updates from the queues so
    // they do not persist to the next render. Do not remove updates from hooks
    // that weren't processed.
    //
    // Only reset the updates from the queue if it has a clone. If it does
    // not have a clone, that means it wasn't processed, and the updates were
    // scheduled before we entered the render phase.
    let hook: Hook | null = currentlyRenderingFiber.memoizedState;
    while (hook !== null) {
      const queue = hook.queue;
      if (queue !== null) {
        queue.pending = null;
      }
      hook = hook.next;
    }
  }

  renderExpirationTime = NoWork;
  currentlyRenderingFiber = (null: any);

  currentHook = null;
  workInProgressHook = null;

  if (__DEV__) {
    hookTypesDev = null;
    hookTypesUpdateIndexDev = -1;

    currentHookNameInDev = null;
  }

  didScheduleRenderPhaseUpdate = false;
}

function mountWorkInProgressHook(): Hook {
  const hook: Hook = {
    memoizedState: null,

    baseState: null,
    baseQueue: null,
    queue: null,

    next: null,
  };

  if (workInProgressHook === null) {
    // This is the first hook in the list
    currentlyRenderingFiber.memoizedState = workInProgressHook = hook;
  } else {
    // Append to the end of the list
    workInProgressHook = workInProgressHook.next = hook;
  }
  return workInProgressHook;
}

function updateWorkInProgressHook(): Hook {
  // This function is used both for updates and for re-renders triggered by a
  // render phase update. It assumes there is either a current hook we can
  // clone, or a work-in-progress hook from a previous render pass that we can
  // use as a base. When we reach the end of the base list, we must switch to
  // the dispatcher used for mounts.
  let nextCurrentHook: null | Hook;
  if (currentHook === null) {
    let current = currentlyRenderingFiber.alternate;
    if (current !== null) {
      nextCurrentHook = current.memoizedState;
    } else {
      nextCurrentHook = null;
    }
  } else {
    nextCurrentHook = currentHook.next;
  }

  let nextWorkInProgressHook: null | Hook;
  if (workInProgressHook === null) {
    nextWorkInProgressHook = currentlyRenderingFiber.memoizedState;
  } else {
    nextWorkInProgressHook = workInProgressHook.next;
  }

  if (nextWorkInProgressHook !== null) {
    // There's already a work-in-progress. Reuse it.
    workInProgressHook = nextWorkInProgressHook;
    nextWorkInProgressHook = workInProgressHook.next;

    currentHook = nextCurrentHook;
  } else {
    // Clone from the current hook.

    invariant(
      nextCurrentHook !== null,
      'Rendered more hooks than during the previous render.',
    );
    currentHook = nextCurrentHook;

    const newHook: Hook = {
      memoizedState: currentHook.memoizedState,

      baseState: currentHook.baseState,
      baseQueue: currentHook.baseQueue,
      queue: currentHook.queue,

      next: null,
    };

    if (workInProgressHook === null) {
      // This is the first hook in the list.
      currentlyRenderingFiber.memoizedState = workInProgressHook = newHook;
    } else {
      // Append to the end of the list.
      workInProgressHook = workInProgressHook.next = newHook;
    }
  }
  return workInProgressHook;
}

function createFunctionComponentUpdateQueue(): FunctionComponentUpdateQueue {
  return {
    lastEffect: null,
  };
}

function basicStateReducer<S>(state: S, action: BasicStateAction<S>): S {
  // $FlowFixMe: Flow doesn't like mixed types
  return typeof action === 'function' ? action(state) : action;
}

function mountReducer<S, I, A>(
  reducer: (S, A) => S,
  initialArg: I,
  init?: I => S,
): [S, Dispatch<A>] {
  const hook = mountWorkInProgressHook();
  let initialState;
  if (init !== undefined) {
    initialState = init(initialArg);
  } else {
    initialState = ((initialArg: any): S);
  }
  hook.memoizedState = hook.baseState = initialState;
  const queue = (hook.queue = {
    pending: null,
    dispatch: null,
    lastRenderedReducer: reducer,
    lastRenderedState: (initialState: any),
  });
  const dispatch: Dispatch<A> = (queue.dispatch = (dispatchAction.bind(
    null,
    currentlyRenderingFiber,
    queue,
  ): any));
  return [hook.memoizedState, dispatch];
}

function updateReducer<S, I, A>(
  reducer: (S, A) => S,
  initialArg: I,
  init?: I => S,
): [S, Dispatch<A>] {
  const hook = updateWorkInProgressHook();
  const queue = hook.queue;
  invariant(
    queue !== null,
    'Should have a queue. This is likely a bug in React. Please file an issue.',
  );

  queue.lastRenderedReducer = reducer;

  const current: Hook = (currentHook: any);

  // The last rebase update that is NOT part of the base state.
  let baseQueue = current.baseQueue;

  // The last pending update that hasn't been processed yet.
  let pendingQueue = queue.pending;
  if (pendingQueue !== null) {
    // We have new updates that haven't been processed yet.
    // We'll add them to the base queue.
    if (baseQueue !== null) {
      // Merge the pending queue and the base queue.
      let baseFirst = baseQueue.next;
      let pendingFirst = pendingQueue.next;
      baseQueue.next = pendingFirst;
      pendingQueue.next = baseFirst;
    }
    if (__DEV__) {
      if (current.baseQueue !== baseQueue) {
        // Internal invariant that should never happen, but feasibly could in
        // the future if we implement resuming, or some form of that.
        console.error(
          'Internal error: Expected work-in-progress queue to be a clone. ' +
            'This is a bug in React.',
        );
      }
    }
    current.baseQueue = baseQueue = pendingQueue;
    queue.pending = null;
  }

  if (baseQueue !== null) {
    // We have a queue to process.
    let first = baseQueue.next;
    let newState = current.baseState;

    let newBaseState = null;
    let newBaseQueueFirst = null;
    let newBaseQueueLast = null;
    let update = first;
    do {
      const updateExpirationTime = update.expirationTime;
      if (updateExpirationTime < renderExpirationTime) {
        // Priority is insufficient. Skip this update. If this is the first
        // skipped update, the previous update/state is the new base
        // update/state.
        const clone: Update<S, A> = {
          expirationTime: update.expirationTime,
          suspenseConfig: update.suspenseConfig,
          action: update.action,
          eagerReducer: update.eagerReducer,
          eagerState: update.eagerState,
          next: (null: any),
        };
        if (newBaseQueueLast === null) {
          newBaseQueueFirst = newBaseQueueLast = clone;
          newBaseState = newState;
        } else {
          newBaseQueueLast = newBaseQueueLast.next = clone;
        }
        // Update the remaining priority in the queue.
        if (updateExpirationTime > currentlyRenderingFiber.expirationTime) {
          currentlyRenderingFiber.expirationTime = updateExpirationTime;
          markUnprocessedUpdateTime(updateExpirationTime);
        }
      } else {
        // This update does have sufficient priority.

        if (newBaseQueueLast !== null) {
          const clone: Update<S, A> = {
            expirationTime: Sync, // This update is going to be committed so we never want uncommit it.
            suspenseConfig: update.suspenseConfig,
            action: update.action,
            eagerReducer: update.eagerReducer,
            eagerState: update.eagerState,
            next: (null: any),
          };
          newBaseQueueLast = newBaseQueueLast.next = clone;
        }

        // Mark the event time of this update as relevant to this render pass.
        // TODO: This should ideally use the true event time of this update rather than
        // its priority which is a derived and not reverseable value.
        // TODO: We should skip this update if it was already committed but currently
        // we have no way of detecting the difference between a committed and suspended
        // update here.
        markRenderEventTimeAndConfig(
          updateExpirationTime,
          update.suspenseConfig,
        );

        // Process this update.
        if (update.eagerReducer === reducer) {
          // If this update was processed eagerly, and its reducer matches the
          // current reducer, we can use the eagerly computed state.
          newState = ((update.eagerState: any): S);
        } else {
          const action = update.action;
          newState = reducer(newState, action);
        }
      }
      update = update.next;
    } while (update !== null && update !== first);

    if (newBaseQueueLast === null) {
      newBaseState = newState;
    } else {
      newBaseQueueLast.next = (newBaseQueueFirst: any);
    }

    // Mark that the fiber performed work, but only if the new state is
    // different from the current state.
    if (!is(newState, hook.memoizedState)) {
      markWorkInProgressReceivedUpdate();
    }

    hook.memoizedState = newState;
    hook.baseState = newBaseState;
    hook.baseQueue = newBaseQueueLast;

    queue.lastRenderedState = newState;
  }

  const dispatch: Dispatch<A> = (queue.dispatch: any);
  return [hook.memoizedState, dispatch];
}

function rerenderReducer<S, I, A>(
  reducer: (S, A) => S,
  initialArg: I,
  init?: I => S,
): [S, Dispatch<A>] {
  const hook = updateWorkInProgressHook();
  const queue = hook.queue;
  invariant(
    queue !== null,
    'Should have a queue. This is likely a bug in React. Please file an issue.',
  );

  queue.lastRenderedReducer = reducer;

  // This is a re-render. Apply the new render phase updates to the previous
  // work-in-progress hook.
  const dispatch: Dispatch<A> = (queue.dispatch: any);
  const lastRenderPhaseUpdate = queue.pending;
  let newState = hook.memoizedState;
  if (lastRenderPhaseUpdate !== null) {
    // The queue doesn't persist past this render pass.
    queue.pending = null;

    const firstRenderPhaseUpdate = lastRenderPhaseUpdate.next;
    let update = firstRenderPhaseUpdate;
    do {
      // Process this render phase update. We don't have to check the
      // priority because it will always be the same as the current
      // render's.
      const action = update.action;
      newState = reducer(newState, action);
      update = update.next;
    } while (update !== firstRenderPhaseUpdate);

    // Mark that the fiber performed work, but only if the new state is
    // different from the current state.
    if (!is(newState, hook.memoizedState)) {
      markWorkInProgressReceivedUpdate();
    }

    hook.memoizedState = newState;
    // Don't persist the state accumulated from the render phase updates to
    // the base state unless the queue is empty.
    // TODO: Not sure if this is the desired semantics, but it's what we
    // do for gDSFP. I can't remember why.
    if (hook.baseQueue === null) {
      hook.baseState = newState;
    }

    queue.lastRenderedState = newState;
  }
  return [newState, dispatch];
}

type MutableSourceMemoizedState<Source, Snapshot> = {|
  refs: {
    getSnapshot: MutableSourceGetSnapshotFn<Source, Snapshot>,
  },
  source: MutableSource<any>,
  subscribe: MutableSourceSubscribeFn<Source, Snapshot>,
|};

function readFromUnsubcribedMutableSource<Source, Snapshot>(
  root: FiberRoot,
  source: MutableSource<Source>,
  getSnapshot: MutableSourceGetSnapshotFn<Source, Snapshot>,
): Snapshot {
  if (__DEV__) {
    warnAboutMultipleRenderersDEV(source);
  }

  const getVersion = source._getVersion;
  const version = getVersion(source._source);

  // Is it safe for this component to read from this source during the current render?
  let isSafeToReadFromSource = false;

  // Check the version first.
  // If this render has already been started with a specific version,
  // we can use it alone to determine if we can safely read from the source.
  const currentRenderVersion = getWorkInProgressVersion(source);
  if (currentRenderVersion !== null) {
    isSafeToReadFromSource = currentRenderVersion === version;
  } else {
    // If there's no version, then we should fallback to checking the update time.
    const pendingExpirationTime = getPendingExpirationTime(root);

    if (pendingExpirationTime === NoWork) {
      isSafeToReadFromSource = true;
    } else {
      // If the source has pending updates, we can use the current render's expiration
      // time to determine if it's safe to read again from the source.
      isSafeToReadFromSource =
        pendingExpirationTime === NoWork ||
        pendingExpirationTime >= renderExpirationTime;
    }

    if (isSafeToReadFromSource) {
      // If it's safe to read from this source during the current render,
      // store the version in case other components read from it.
      // A changed version number will let those components know to throw and restart the render.
      setWorkInProgressVersion(source, version);
    }
  }

  if (isSafeToReadFromSource) {
    return getSnapshot(source._source);
  } else {
    // This handles the special case of a mutable source being shared beween renderers.
    // In that case, if the source is mutated between the first and second renderer,
    // The second renderer don't know that it needs to reset the WIP version during unwind,
    // (because the hook only marks sources as dirty if it's written to their WIP version).
    // That would cause this tear check to throw again and eventually be visible to the user.
    // We can avoid this infinite loop by explicitly marking the source as dirty.
    //
    // This can lead to tearing in the first renderer when it resumes,
    // but there's nothing we can do about that (short of throwing here and refusing to continue the render).
    markSourceAsDirty(source);

    invariant(
      false,
      'Cannot read from mutable source during the current render without tearing. This is a bug in React. Please file an issue.',
    );
  }
}

function useMutableSource<Source, Snapshot>(
  hook: Hook,
  source: MutableSource<Source>,
  getSnapshot: MutableSourceGetSnapshotFn<Source, Snapshot>,
  subscribe: MutableSourceSubscribeFn<Source, Snapshot>,
): Snapshot {
  const root = ((getWorkInProgressRoot(): any): FiberRoot);
  invariant(
    root !== null,
    'Expected a work-in-progress root. This is a bug in React. Please file an issue.',
  );

  const getVersion = source._getVersion;
  const version = getVersion(source._source);

  const dispatcher = ReactCurrentDispatcher.current;

  let [snapshot, setSnapshot] = dispatcher.useState(() =>
    readFromUnsubcribedMutableSource(root, source, getSnapshot),
  );

  // Grab a handle to the state hook as well.
  // We use it to clear the pending update queue if we have a new source.
  const stateHook = ((workInProgressHook: any): Hook);

  const memoizedState = ((hook.memoizedState: any): MutableSourceMemoizedState<
    Source,
    Snapshot,
  >);
  const refs = memoizedState.refs;
  const prevGetSnapshot = refs.getSnapshot;
  const prevSource = memoizedState.source;
  const prevSubscribe = memoizedState.subscribe;

  const fiber = currentlyRenderingFiber;

  hook.memoizedState = ({
    refs,
    source,
    subscribe,
  }: MutableSourceMemoizedState<Source, Snapshot>);

  // Sync the values needed by our subscribe function after each commit.
  dispatcher.useEffect(() => {
    refs.getSnapshot = getSnapshot;
  }, [getSnapshot]);

  // If we got a new source or subscribe function,
  // we'll need to subscribe in a passive effect,
  // and also check for any changes that fire between render and subscribe.
  dispatcher.useEffect(() => {
    const handleChange = () => {
      const latestGetSnapshot = refs.getSnapshot;
      try {
        setSnapshot(latestGetSnapshot(source._source));

        // Record a pending mutable source update with the same expiration time.
        const currentTime = requestCurrentTimeForUpdate();
        const suspenseConfig = requestCurrentSuspenseConfig();
        const expirationTime = computeExpirationForFiber(
          currentTime,
          fiber,
          suspenseConfig,
        );

        setPendingExpirationTime(root, expirationTime);
      } catch (error) {
        // A selector might throw after a source mutation.
        // e.g. it might try to read from a part of the store that no longer exists.
        // In this case we should still schedule an update with React.
        // Worst case the selector will throw again and then an error boundary will handle it.
        setSnapshot(() => {
          throw error;
        });
      }
    };

    const unsubscribe = subscribe(source._source, handleChange);
    if (__DEV__) {
      if (typeof unsubscribe !== 'function') {
        console.error(
          'Mutable source subscribe function must return an unsubscribe function.',
        );
      }
    }

    // Check for a possible change between when we last rendered and when we just subscribed.
    const maybeNewVersion = getVersion(source._source);
    if (!is(version, maybeNewVersion)) {
      const maybeNewSnapshot = getSnapshot(source._source);
      if (!is(snapshot, maybeNewSnapshot)) {
        setSnapshot(maybeNewSnapshot);
      }
    }

    return unsubscribe;
  }, [source, subscribe]);

  // If any of the inputs to useMutableSource change, reading is potentially unsafe.
  //
  // If either the source or the subscription have changed we can't can't trust the update queue.
  // Maybe the source changed in a way that the old subscription ignored but the new one depends on.
  //
  // If the getSnapshot function changed, we also shouldn't rely on the update queue.
  // It's possible that the underlying source was mutated between the when the last "change" event fired,
  // and when the current render (with the new getSnapshot function) is processed.
  //
  // In both cases, we need to throw away pending udpates (since they are no longer relevant)
  // and treat reading from the source as we do in the mount case.
  if (
    !is(prevSource, source) ||
    !is(prevSubscribe, subscribe) ||
    !is(prevGetSnapshot, getSnapshot)
  ) {
    stateHook.baseQueue = null;
    snapshot = readFromUnsubcribedMutableSource(root, source, getSnapshot);
    stateHook.memoizedState = stateHook.baseState = snapshot;
  }

  return snapshot;
}

function mountMutableSource<Source, Snapshot>(
  source: MutableSource<Source>,
  getSnapshot: MutableSourceGetSnapshotFn<Source, Snapshot>,
  subscribe: MutableSourceSubscribeFn<Source, Snapshot>,
): Snapshot {
  const hook = mountWorkInProgressHook();
  hook.memoizedState = ({
    refs: {
      getSnapshot,
    },
    source,
    subscribe,
  }: MutableSourceMemoizedState<Source, Snapshot>);
  return useMutableSource(hook, source, getSnapshot, subscribe);
}

function updateMutableSource<Source, Snapshot>(
  source: MutableSource<Source>,
  getSnapshot: MutableSourceGetSnapshotFn<Source, Snapshot>,
  subscribe: MutableSourceSubscribeFn<Source, Snapshot>,
): Snapshot {
  const hook = updateWorkInProgressHook();
  return useMutableSource(hook, source, getSnapshot, subscribe);
}

function mountState<S>(
  initialState: (() => S) | S,
): [S, Dispatch<BasicStateAction<S>>] {
  const hook = mountWorkInProgressHook();
  if (typeof initialState === 'function') {
    // $FlowFixMe: Flow doesn't like mixed types
    initialState = initialState();
  }
  hook.memoizedState = hook.baseState = initialState;
  const queue = (hook.queue = {
    pending: null,
    dispatch: null,
    lastRenderedReducer: basicStateReducer,
    lastRenderedState: (initialState: any),
  });
  const dispatch: Dispatch<
    BasicStateAction<S>,
  > = (queue.dispatch = (dispatchAction.bind(
    null,
    currentlyRenderingFiber,
    queue,
  ): any));
  return [hook.memoizedState, dispatch];
}

function updateState<S>(
  initialState: (() => S) | S,
): [S, Dispatch<BasicStateAction<S>>] {
  return updateReducer(basicStateReducer, (initialState: any));
}

function rerenderState<S>(
  initialState: (() => S) | S,
): [S, Dispatch<BasicStateAction<S>>] {
  return rerenderReducer(basicStateReducer, (initialState: any));
}

function pushEffect(tag, create, destroy, deps) {
  const effect: Effect = {
    tag,
    create,
    destroy,
    deps,
    // Circular
    next: (null: any),
  };
  let componentUpdateQueue: null | FunctionComponentUpdateQueue = (currentlyRenderingFiber.updateQueue: any);
  if (componentUpdateQueue === null) {
    componentUpdateQueue = createFunctionComponentUpdateQueue();
    currentlyRenderingFiber.updateQueue = (componentUpdateQueue: any);
    componentUpdateQueue.lastEffect = effect.next = effect;
  } else {
    const lastEffect = componentUpdateQueue.lastEffect;
    if (lastEffect === null) {
      componentUpdateQueue.lastEffect = effect.next = effect;
    } else {
      const firstEffect = lastEffect.next;
      lastEffect.next = effect;
      effect.next = firstEffect;
      componentUpdateQueue.lastEffect = effect;
    }
  }
  return effect;
}

function mountRef<T>(initialValue: T): {|current: T|} {
  const hook = mountWorkInProgressHook();
  const ref = {current: initialValue};
  if (__DEV__) {
    Object.seal(ref);
  }
  hook.memoizedState = ref;
  return ref;
}

function updateRef<T>(initialValue: T): {|current: T|} {
  const hook = updateWorkInProgressHook();
  return hook.memoizedState;
}

function mountEffectImpl(fiberEffectTag, hookEffectTag, create, deps): void {
  const hook = mountWorkInProgressHook();
  const nextDeps = deps === undefined ? null : deps;
  currentlyRenderingFiber.effectTag |= fiberEffectTag;
  hook.memoizedState = pushEffect(
    HookHasEffect | hookEffectTag,
    create,
    undefined,
    nextDeps,
  );
}

function updateEffectImpl(fiberEffectTag, hookEffectTag, create, deps): void {
  const hook = updateWorkInProgressHook();
  const nextDeps = deps === undefined ? null : deps;
  let destroy = undefined;

  if (currentHook !== null) {
    const prevEffect = currentHook.memoizedState;
    destroy = prevEffect.destroy;
    if (nextDeps !== null) {
      const prevDeps = prevEffect.deps;
      if (areHookInputsEqual(nextDeps, prevDeps)) {
        pushEffect(hookEffectTag, create, destroy, nextDeps);
        return;
      }
    }
  }

  currentlyRenderingFiber.effectTag |= fiberEffectTag;

  hook.memoizedState = pushEffect(
    HookHasEffect | hookEffectTag,
    create,
    destroy,
    nextDeps,
  );
}

function mountEffect(
  create: () => (() => void) | void,
  deps: Array<mixed> | void | null,
): void {
  if (__DEV__) {
    // $FlowExpectedError - jest isn't a global, and isn't recognized outside of tests
    if ('undefined' !== typeof jest) {
      warnIfNotCurrentlyActingEffectsInDEV(currentlyRenderingFiber);
    }
  }
  return mountEffectImpl(
    UpdateEffect | PassiveEffect,
    HookPassive,
    create,
    deps,
  );
}

function updateEffect(
  create: () => (() => void) | void,
  deps: Array<mixed> | void | null,
): void {
  if (__DEV__) {
    // $FlowExpectedError - jest isn't a global, and isn't recognized outside of tests
    if ('undefined' !== typeof jest) {
      warnIfNotCurrentlyActingEffectsInDEV(currentlyRenderingFiber);
    }
  }
  return updateEffectImpl(
    UpdateEffect | PassiveEffect,
    HookPassive,
    create,
    deps,
  );
}

function mountLayoutEffect(
  create: () => (() => void) | void,
  deps: Array<mixed> | void | null,
): void {
  return mountEffectImpl(UpdateEffect, HookLayout, create, deps);
}

function updateLayoutEffect(
  create: () => (() => void) | void,
  deps: Array<mixed> | void | null,
): void {
  return updateEffectImpl(UpdateEffect, HookLayout, create, deps);
}

function imperativeHandleEffect<T>(
  create: () => T,
  ref: {|current: T | null|} | ((inst: T | null) => mixed) | null | void,
) {
  if (typeof ref === 'function') {
    const refCallback = ref;
    const inst = create();
    refCallback(inst);
    return () => {
      refCallback(null);
    };
  } else if (ref !== null && ref !== undefined) {
    const refObject = ref;
    if (__DEV__) {
      if (!refObject.hasOwnProperty('current')) {
        console.error(
          'Expected useImperativeHandle() first argument to either be a ' +
            'ref callback or React.createRef() object. Instead received: %s.',
          'an object with keys {' + Object.keys(refObject).join(', ') + '}',
        );
      }
    }
    const inst = create();
    refObject.current = inst;
    return () => {
      refObject.current = null;
    };
  }
}

function mountImperativeHandle<T>(
  ref: {|current: T | null|} | ((inst: T | null) => mixed) | null | void,
  create: () => T,
  deps: Array<mixed> | void | null,
): void {
  if (__DEV__) {
    if (typeof create !== 'function') {
      console.error(
        'Expected useImperativeHandle() second argument to be a function ' +
          'that creates a handle. Instead received: %s.',
        create !== null ? typeof create : 'null',
      );
    }
  }

  // TODO: If deps are provided, should we skip comparing the ref itself?
  const effectDeps =
    deps !== null && deps !== undefined ? deps.concat([ref]) : null;

  return mountEffectImpl(
    UpdateEffect,
    HookLayout,
    imperativeHandleEffect.bind(null, create, ref),
    effectDeps,
  );
}

function updateImperativeHandle<T>(
  ref: {|current: T | null|} | ((inst: T | null) => mixed) | null | void,
  create: () => T,
  deps: Array<mixed> | void | null,
): void {
  if (__DEV__) {
    if (typeof create !== 'function') {
      console.error(
        'Expected useImperativeHandle() second argument to be a function ' +
          'that creates a handle. Instead received: %s.',
        create !== null ? typeof create : 'null',
      );
    }
  }

  // TODO: If deps are provided, should we skip comparing the ref itself?
  const effectDeps =
    deps !== null && deps !== undefined ? deps.concat([ref]) : null;

  return updateEffectImpl(
    UpdateEffect,
    HookLayout,
    imperativeHandleEffect.bind(null, create, ref),
    effectDeps,
  );
}

function mountDebugValue<T>(value: T, formatterFn: ?(value: T) => mixed): void {
  // This hook is normally a no-op.
  // The react-debug-hooks package injects its own implementation
  // so that e.g. DevTools can display custom hook values.
}

const updateDebugValue = mountDebugValue;

function mountCallback<T>(callback: T, deps: Array<mixed> | void | null): T {
  const hook = mountWorkInProgressHook();
  const nextDeps = deps === undefined ? null : deps;
  hook.memoizedState = [callback, nextDeps];
  return callback;
}

function updateCallback<T>(callback: T, deps: Array<mixed> | void | null): T {
  const hook = updateWorkInProgressHook();
  const nextDeps = deps === undefined ? null : deps;
  const prevState = hook.memoizedState;
  if (prevState !== null) {
    if (nextDeps !== null) {
      const prevDeps: Array<mixed> | null = prevState[1];
      if (areHookInputsEqual(nextDeps, prevDeps)) {
        return prevState[0];
      }
    }
  }
  hook.memoizedState = [callback, nextDeps];
  return callback;
}

function mountMemo<T>(
  nextCreate: () => T,
  deps: Array<mixed> | void | null,
): T {
  const hook = mountWorkInProgressHook();
  const nextDeps = deps === undefined ? null : deps;
  const nextValue = nextCreate();
  hook.memoizedState = [nextValue, nextDeps];
  return nextValue;
}

function updateMemo<T>(
  nextCreate: () => T,
  deps: Array<mixed> | void | null,
): T {
  const hook = updateWorkInProgressHook();
  const nextDeps = deps === undefined ? null : deps;
  const prevState = hook.memoizedState;
  if (prevState !== null) {
    // Assume these are defined. If they're not, areHookInputsEqual will warn.
    if (nextDeps !== null) {
      const prevDeps: Array<mixed> | null = prevState[1];
      if (areHookInputsEqual(nextDeps, prevDeps)) {
        return prevState[0];
      }
    }
  }
  const nextValue = nextCreate();
  hook.memoizedState = [nextValue, nextDeps];
  return nextValue;
}

function mountDeferredValue<T>(
  value: T,
  config: TimeoutConfig | void | null,
): T {
  const [prevValue, setValue] = mountState(value);
  mountEffect(() => {
    const previousConfig = ReactCurrentBatchConfig.suspense;
    ReactCurrentBatchConfig.suspense = config === undefined ? null : config;
    try {
      setValue(value);
    } finally {
      ReactCurrentBatchConfig.suspense = previousConfig;
    }
  }, [value, config]);
  return prevValue;
}

function updateDeferredValue<T>(
  value: T,
  config: TimeoutConfig | void | null,
): T {
  const [prevValue, setValue] = updateState(value);
  updateEffect(() => {
    const previousConfig = ReactCurrentBatchConfig.suspense;
    ReactCurrentBatchConfig.suspense = config === undefined ? null : config;
    try {
      setValue(value);
    } finally {
      ReactCurrentBatchConfig.suspense = previousConfig;
    }
  }, [value, config]);
  return prevValue;
}

function rerenderDeferredValue<T>(
  value: T,
  config: TimeoutConfig | void | null,
): T {
  const [prevValue, setValue] = rerenderState(value);
  updateEffect(() => {
    const previousConfig = ReactCurrentBatchConfig.suspense;
    ReactCurrentBatchConfig.suspense = config === undefined ? null : config;
    try {
      setValue(value);
    } finally {
      ReactCurrentBatchConfig.suspense = previousConfig;
    }
  }, [value, config]);
  return prevValue;
}

function startTransition(setPending, config, callback) {
  const priorityLevel = getCurrentPriorityLevel();
  runWithPriority(
    priorityLevel < UserBlockingPriority ? UserBlockingPriority : priorityLevel,
    () => {
      setPending(true);
    },
  );
  runWithPriority(
    priorityLevel > NormalPriority ? NormalPriority : priorityLevel,
    () => {
      const previousConfig = ReactCurrentBatchConfig.suspense;
      ReactCurrentBatchConfig.suspense = config === undefined ? null : config;
      try {
        setPending(false);
        callback();
      } finally {
        ReactCurrentBatchConfig.suspense = previousConfig;
      }
    },
  );
}

function mountTransition(
  config: SuspenseConfig | void | null,
): [(() => void) => void, boolean] {
  const [isPending, setPending] = mountState(false);
  const start = mountCallback(startTransition.bind(null, setPending, config), [
    setPending,
    config,
  ]);
  return [start, isPending];
}

function updateTransition(
  config: SuspenseConfig | void | null,
): [(() => void) => void, boolean] {
  const [isPending, setPending] = updateState(false);
  const start = updateCallback(startTransition.bind(null, setPending, config), [
    setPending,
    config,
  ]);
  return [start, isPending];
}

function rerenderTransition(
  config: SuspenseConfig | void | null,
): [(() => void) => void, boolean] {
  const [isPending, setPending] = rerenderState(false);
  const start = updateCallback(startTransition.bind(null, setPending, config), [
    setPending,
    config,
  ]);
  return [start, isPending];
}

function dispatchAction<S, A>(
  fiber: Fiber,
  queue: UpdateQueue<S, A>,
  action: A,
) {
  if (__DEV__) {
    if (typeof arguments[3] === 'function') {
      console.error(
        "State updates from the useState() and useReducer() Hooks don't support the " +
          'second callback argument. To execute a side effect after ' +
          'rendering, declare it in the component body with useEffect().',
      );
    }
  }

  const currentTime = requestCurrentTimeForUpdate();
  const suspenseConfig = requestCurrentSuspenseConfig();
  const expirationTime = computeExpirationForFiber(
    currentTime,
    fiber,
    suspenseConfig,
  );

  const update: Update<S, A> = {
    expirationTime,
    suspenseConfig,
    action,
    eagerReducer: null,
    eagerState: null,
    next: (null: any),
  };

  if (__DEV__) {
    update.priority = getCurrentPriorityLevel();
  }

  // Append the update to the end of the list.
  const pending = queue.pending;
  if (pending === null) {
    // This is the first update. Create a circular list.
    update.next = update;
  } else {
    update.next = pending.next;
    pending.next = update;
  }
  queue.pending = update;

  const alternate = fiber.alternate;
  if (
    fiber === currentlyRenderingFiber ||
    (alternate !== null && alternate === currentlyRenderingFiber)
  ) {
    // This is a render phase update. Stash it in a lazily-created map of
    // queue -> linked list of updates. After this render pass, we'll restart
    // and apply the stashed updates on top of the work-in-progress hook.
    didScheduleRenderPhaseUpdate = true;
    update.expirationTime = renderExpirationTime;
    currentlyRenderingFiber.expirationTime = renderExpirationTime;
  } else {
    if (
      fiber.expirationTime === NoWork &&
      (alternate === null || alternate.expirationTime === NoWork)
    ) {
      // The queue is currently empty, which means we can eagerly compute the
      // next state before entering the render phase. If the new state is the
      // same as the current state, we may be able to bail out entirely.
      const lastRenderedReducer = queue.lastRenderedReducer;
      if (lastRenderedReducer !== null) {
        let prevDispatcher;
        if (__DEV__) {
          prevDispatcher = ReactCurrentDispatcher.current;
          ReactCurrentDispatcher.current = InvalidNestedHooksDispatcherOnUpdateInDEV;
        }
        try {
          const currentState: S = (queue.lastRenderedState: any);
          const eagerState = lastRenderedReducer(currentState, action);
          // Stash the eagerly computed state, and the reducer used to compute
          // it, on the update object. If the reducer hasn't changed by the
          // time we enter the render phase, then the eager state can be used
          // without calling the reducer again.
          update.eagerReducer = lastRenderedReducer;
          update.eagerState = eagerState;
          if (is(eagerState, currentState)) {
            // Fast path. We can bail out without scheduling React to re-render.
            // It's still possible that we'll need to rebase this update later,
            // if the component re-renders for a different reason and by that
            // time the reducer has changed.
            return;
          }
        } catch (error) {
          // Suppress the error. It will throw again in the render phase.
        } finally {
          if (__DEV__) {
            ReactCurrentDispatcher.current = prevDispatcher;
          }
        }
      }
    }
    if (__DEV__) {
      // $FlowExpectedError - jest isn't a global, and isn't recognized outside of tests
      if ('undefined' !== typeof jest) {
        warnIfNotScopedWithMatchingAct(fiber);
        warnIfNotCurrentlyActingUpdatesInDev(fiber);
      }
    }
<<<<<<< HEAD
    scheduleWork(fiber, expirationTime);

    if (enableRootEventMarks) {
      workScheduled('state-update', fiber);
    }
=======
    scheduleUpdateOnFiber(fiber, expirationTime);
>>>>>>> 6b7281ec
  }
}

const noOpMount = () => {};

function validateNotInFunctionRender(): boolean {
  if (currentlyRenderingFiber === null) {
    return true;
  }
  if (__DEV__) {
    console.warn(
      'Event listener methods from useEvent() cannot be called during render.' +
        ' These methods should be called in an effect or event callback outside the render.',
    );
  }
  return false;
}

function createReactListener(
  event: ReactListenerEvent,
  callback: Event => void,
  target: EventTarget,
  destroy: Node => void,
): ReactListener {
  return {
    callback,
    destroy,
    event,
    target,
  };
}

function mountEventListener(event: ReactListenerEvent): ReactListenerMap {
  if (enableUseEventAPI) {
    const hook = mountWorkInProgressHook();
    const listenerMap: Map<EventTarget, ReactListener> = new Map();
    const rootContainerInstance = getRootHostContainer();

    // Register the event to the current root to ensure event
    // replaying can pick up the event ahead of time.
    registerEvent(event, rootContainerInstance);

    const clear = () => {
      if (validateNotInFunctionRender()) {
        const listeners = Array.from(listenerMap.values());
        for (let i = 0; i < listeners.length; i++) {
          unmountHostEventListener(listeners[i]);
        }
        listenerMap.clear();
      }
    };

    const destroy = (target: Node) => {
      // We don't need to call detachListenerFromInstance
      // here as this method should only ever be called
      // from renderers that need to remove the instance
      // from the map representing an instance that still
      // holds a reference to the listenerMap. This means
      // things like "window" listeners on ReactDOM should
      // never enter this call path as the the instance in
      // those cases would be that of "window", which
      // should be handled via an optimized route in the
      // renderer, making less overhead here. If we change
      // this heuristic we should update this path to make
      // sure we call detachListenerFromInstance.
      listenerMap.delete(target);
    };

    const reactListenerMap: ReactListenerMap = {
      clear,
      setListener(target: EventTarget, callback: ?(Event) => void): void {
        if (
          validateNotInFunctionRender() &&
          validateEventListenerTarget(target, callback)
        ) {
          let listener = listenerMap.get(target);
          if (listener === undefined) {
            if (callback == null) {
              return;
            }
            listener = createReactListener(event, callback, target, destroy);
            listenerMap.set(target, listener);
          } else {
            if (callback == null) {
              listenerMap.delete(target);
              unmountHostEventListener(listener);
              return;
            }
            listener.callback = callback;
          }
          mountHostEventListener(listener);
        }
      },
    };
    // In order to clear up upon the hook unmounting,
    // we ensure we set the effecrt tag so that we visit
    // this effect in the commit phase, so we can handle
    // clean-up accordingly.
    currentlyRenderingFiber.effectTag |= UpdateEffect;
    pushEffect(NoHookEffect, noOpMount, clear, null);
    hook.memoizedState = [reactListenerMap, event, clear];
    return reactListenerMap;
  }
  // To make Flow not complain
  return (undefined: any);
}

function updateEventListener(event: ReactListenerEvent): ReactListenerMap {
  if (enableUseEventAPI) {
    const hook = updateWorkInProgressHook();
    const [reactListenerMap, memoizedEvent, clear] = hook.memoizedState;
    if (__DEV__) {
      if (memoizedEvent.type !== event.type) {
        console.warn(
          'The event type argument passed to the useEvent() hook was different between renders.' +
            ' The event type is static and should never change between renders.',
        );
      }
      if (memoizedEvent.capture !== event.capture) {
        console.warn(
          'The "capture" option passed to the useEvent() hook was different between renders.' +
            ' The "capture" option is static and should never change between renders.',
        );
      }
      if (memoizedEvent.priority !== event.priority) {
        console.warn(
          'The "priority" option passed to the useEvent() hook was different between renders.' +
            ' The "priority" option is static and should never change between renders.',
        );
      }
      if (memoizedEvent.passive !== event.passive) {
        console.warn(
          'The "passive" option passed to the useEvent() hook was different between renders.' +
            ' The "passive" option is static and should never change between renders.',
        );
      }
    }
    // In order to clear up upon the hook unmounting,
    // we ensure we set the effecrt tag so that we visit
    // this effect in the commit phase, so we can handle
    // clean-up accordingly.
    currentlyRenderingFiber.effectTag |= UpdateEffect;
    pushEffect(NoHookEffect, noOpMount, clear, null);
    return reactListenerMap;
  }
  // To make Flow not complain
  return (undefined: any);
}

export const ContextOnlyDispatcher: Dispatcher = {
  readContext,

  useCallback: throwInvalidHookError,
  useContext: throwInvalidHookError,
  useEffect: throwInvalidHookError,
  useImperativeHandle: throwInvalidHookError,
  useLayoutEffect: throwInvalidHookError,
  useMemo: throwInvalidHookError,
  useReducer: throwInvalidHookError,
  useRef: throwInvalidHookError,
  useState: throwInvalidHookError,
  useDebugValue: throwInvalidHookError,
  useResponder: throwInvalidHookError,
  useDeferredValue: throwInvalidHookError,
  useTransition: throwInvalidHookError,
  useMutableSource: throwInvalidHookError,
  useEvent: throwInvalidHookError,
};

const HooksDispatcherOnMount: Dispatcher = {
  readContext,

  useCallback: mountCallback,
  useContext: readContext,
  useEffect: mountEffect,
  useImperativeHandle: mountImperativeHandle,
  useLayoutEffect: mountLayoutEffect,
  useMemo: mountMemo,
  useReducer: mountReducer,
  useRef: mountRef,
  useState: mountState,
  useDebugValue: mountDebugValue,
  useResponder: createDeprecatedResponderListener,
  useDeferredValue: mountDeferredValue,
  useTransition: mountTransition,
  useMutableSource: mountMutableSource,
  useEvent: mountEventListener,
};

const HooksDispatcherOnUpdate: Dispatcher = {
  readContext,

  useCallback: updateCallback,
  useContext: readContext,
  useEffect: updateEffect,
  useImperativeHandle: updateImperativeHandle,
  useLayoutEffect: updateLayoutEffect,
  useMemo: updateMemo,
  useReducer: updateReducer,
  useRef: updateRef,
  useState: updateState,
  useDebugValue: updateDebugValue,
  useResponder: createDeprecatedResponderListener,
  useDeferredValue: updateDeferredValue,
  useTransition: updateTransition,
  useMutableSource: updateMutableSource,
  useEvent: updateEventListener,
};

const HooksDispatcherOnRerender: Dispatcher = {
  readContext,

  useCallback: updateCallback,
  useContext: readContext,
  useEffect: updateEffect,
  useImperativeHandle: updateImperativeHandle,
  useLayoutEffect: updateLayoutEffect,
  useMemo: updateMemo,
  useReducer: rerenderReducer,
  useRef: updateRef,
  useState: rerenderState,
  useDebugValue: updateDebugValue,
  useResponder: createDeprecatedResponderListener,
  useDeferredValue: rerenderDeferredValue,
  useTransition: rerenderTransition,
  useMutableSource: updateMutableSource,
  useEvent: updateEventListener,
};

let HooksDispatcherOnMountInDEV: Dispatcher | null = null;
let HooksDispatcherOnMountWithHookTypesInDEV: Dispatcher | null = null;
let HooksDispatcherOnUpdateInDEV: Dispatcher | null = null;
let HooksDispatcherOnRerenderInDEV: Dispatcher | null = null;
let InvalidNestedHooksDispatcherOnMountInDEV: Dispatcher | null = null;
let InvalidNestedHooksDispatcherOnUpdateInDEV: Dispatcher | null = null;
let InvalidNestedHooksDispatcherOnRerenderInDEV: Dispatcher | null = null;

if (__DEV__) {
  const warnInvalidContextAccess = () => {
    console.error(
      'Context can only be read while React is rendering. ' +
        'In classes, you can read it in the render method or getDerivedStateFromProps. ' +
        'In function components, you can read it directly in the function body, but not ' +
        'inside Hooks like useReducer() or useMemo().',
    );
  };

  const warnInvalidHookAccess = () => {
    console.error(
      'Do not call Hooks inside useEffect(...), useMemo(...), or other built-in Hooks. ' +
        'You can only call Hooks at the top level of your React function. ' +
        'For more information, see ' +
        'https://fb.me/rules-of-hooks',
    );
  };

  HooksDispatcherOnMountInDEV = {
    readContext<T>(
      context: ReactContext<T>,
      observedBits: void | number | boolean,
    ): T {
      return readContext(context, observedBits);
    },

    useCallback<T>(callback: T, deps: Array<mixed> | void | null): T {
      currentHookNameInDev = 'useCallback';
      mountHookTypesDev();
      checkDepsAreArrayDev(deps);
      return mountCallback(callback, deps);
    },
    useContext<T>(
      context: ReactContext<T>,
      observedBits: void | number | boolean,
    ): T {
      currentHookNameInDev = 'useContext';
      mountHookTypesDev();
      return readContext(context, observedBits);
    },
    useEffect(
      create: () => (() => void) | void,
      deps: Array<mixed> | void | null,
    ): void {
      currentHookNameInDev = 'useEffect';
      mountHookTypesDev();
      checkDepsAreArrayDev(deps);
      return mountEffect(create, deps);
    },
    useImperativeHandle<T>(
      ref: {|current: T | null|} | ((inst: T | null) => mixed) | null | void,
      create: () => T,
      deps: Array<mixed> | void | null,
    ): void {
      currentHookNameInDev = 'useImperativeHandle';
      mountHookTypesDev();
      checkDepsAreArrayDev(deps);
      return mountImperativeHandle(ref, create, deps);
    },
    useLayoutEffect(
      create: () => (() => void) | void,
      deps: Array<mixed> | void | null,
    ): void {
      currentHookNameInDev = 'useLayoutEffect';
      mountHookTypesDev();
      checkDepsAreArrayDev(deps);
      return mountLayoutEffect(create, deps);
    },
    useMemo<T>(create: () => T, deps: Array<mixed> | void | null): T {
      currentHookNameInDev = 'useMemo';
      mountHookTypesDev();
      checkDepsAreArrayDev(deps);
      const prevDispatcher = ReactCurrentDispatcher.current;
      ReactCurrentDispatcher.current = InvalidNestedHooksDispatcherOnMountInDEV;
      try {
        return mountMemo(create, deps);
      } finally {
        ReactCurrentDispatcher.current = prevDispatcher;
      }
    },
    useReducer<S, I, A>(
      reducer: (S, A) => S,
      initialArg: I,
      init?: I => S,
    ): [S, Dispatch<A>] {
      currentHookNameInDev = 'useReducer';
      mountHookTypesDev();
      const prevDispatcher = ReactCurrentDispatcher.current;
      ReactCurrentDispatcher.current = InvalidNestedHooksDispatcherOnMountInDEV;
      try {
        return mountReducer(reducer, initialArg, init);
      } finally {
        ReactCurrentDispatcher.current = prevDispatcher;
      }
    },
    useRef<T>(initialValue: T): {|current: T|} {
      currentHookNameInDev = 'useRef';
      mountHookTypesDev();
      return mountRef(initialValue);
    },
    useState<S>(
      initialState: (() => S) | S,
    ): [S, Dispatch<BasicStateAction<S>>] {
      currentHookNameInDev = 'useState';
      mountHookTypesDev();
      const prevDispatcher = ReactCurrentDispatcher.current;
      ReactCurrentDispatcher.current = InvalidNestedHooksDispatcherOnMountInDEV;
      try {
        return mountState(initialState);
      } finally {
        ReactCurrentDispatcher.current = prevDispatcher;
      }
    },
    useDebugValue<T>(value: T, formatterFn: ?(value: T) => mixed): void {
      currentHookNameInDev = 'useDebugValue';
      mountHookTypesDev();
      return mountDebugValue(value, formatterFn);
    },
    useResponder<E, C>(
      responder: ReactEventResponder<E, C>,
      props,
    ): ReactEventResponderListener<E, C> {
      currentHookNameInDev = 'useResponder';
      mountHookTypesDev();
      return createDeprecatedResponderListener(responder, props);
    },
    useDeferredValue<T>(value: T, config: TimeoutConfig | void | null): T {
      currentHookNameInDev = 'useDeferredValue';
      mountHookTypesDev();
      return mountDeferredValue(value, config);
    },
    useTransition(
      config: SuspenseConfig | void | null,
    ): [(() => void) => void, boolean] {
      currentHookNameInDev = 'useTransition';
      mountHookTypesDev();
      return mountTransition(config);
    },
    useMutableSource<Source, Snapshot>(
      source: MutableSource<Source>,
      getSnapshot: MutableSourceGetSnapshotFn<Source, Snapshot>,
      subscribe: MutableSourceSubscribeFn<Source, Snapshot>,
    ): Snapshot {
      currentHookNameInDev = 'useMutableSource';
      mountHookTypesDev();
      return mountMutableSource(source, getSnapshot, subscribe);
    },
    useEvent(event: ReactListenerEvent): ReactListenerMap {
      currentHookNameInDev = 'useEvent';
      mountHookTypesDev();
      return mountEventListener(event);
    },
  };

  HooksDispatcherOnMountWithHookTypesInDEV = {
    readContext<T>(
      context: ReactContext<T>,
      observedBits: void | number | boolean,
    ): T {
      return readContext(context, observedBits);
    },

    useCallback<T>(callback: T, deps: Array<mixed> | void | null): T {
      currentHookNameInDev = 'useCallback';
      updateHookTypesDev();
      return mountCallback(callback, deps);
    },
    useContext<T>(
      context: ReactContext<T>,
      observedBits: void | number | boolean,
    ): T {
      currentHookNameInDev = 'useContext';
      updateHookTypesDev();
      return readContext(context, observedBits);
    },
    useEffect(
      create: () => (() => void) | void,
      deps: Array<mixed> | void | null,
    ): void {
      currentHookNameInDev = 'useEffect';
      updateHookTypesDev();
      return mountEffect(create, deps);
    },
    useImperativeHandle<T>(
      ref: {|current: T | null|} | ((inst: T | null) => mixed) | null | void,
      create: () => T,
      deps: Array<mixed> | void | null,
    ): void {
      currentHookNameInDev = 'useImperativeHandle';
      updateHookTypesDev();
      return mountImperativeHandle(ref, create, deps);
    },
    useLayoutEffect(
      create: () => (() => void) | void,
      deps: Array<mixed> | void | null,
    ): void {
      currentHookNameInDev = 'useLayoutEffect';
      updateHookTypesDev();
      return mountLayoutEffect(create, deps);
    },
    useMemo<T>(create: () => T, deps: Array<mixed> | void | null): T {
      currentHookNameInDev = 'useMemo';
      updateHookTypesDev();
      const prevDispatcher = ReactCurrentDispatcher.current;
      ReactCurrentDispatcher.current = InvalidNestedHooksDispatcherOnMountInDEV;
      try {
        return mountMemo(create, deps);
      } finally {
        ReactCurrentDispatcher.current = prevDispatcher;
      }
    },
    useReducer<S, I, A>(
      reducer: (S, A) => S,
      initialArg: I,
      init?: I => S,
    ): [S, Dispatch<A>] {
      currentHookNameInDev = 'useReducer';
      updateHookTypesDev();
      const prevDispatcher = ReactCurrentDispatcher.current;
      ReactCurrentDispatcher.current = InvalidNestedHooksDispatcherOnMountInDEV;
      try {
        return mountReducer(reducer, initialArg, init);
      } finally {
        ReactCurrentDispatcher.current = prevDispatcher;
      }
    },
    useRef<T>(initialValue: T): {|current: T|} {
      currentHookNameInDev = 'useRef';
      updateHookTypesDev();
      return mountRef(initialValue);
    },
    useState<S>(
      initialState: (() => S) | S,
    ): [S, Dispatch<BasicStateAction<S>>] {
      currentHookNameInDev = 'useState';
      updateHookTypesDev();
      const prevDispatcher = ReactCurrentDispatcher.current;
      ReactCurrentDispatcher.current = InvalidNestedHooksDispatcherOnMountInDEV;
      try {
        return mountState(initialState);
      } finally {
        ReactCurrentDispatcher.current = prevDispatcher;
      }
    },
    useDebugValue<T>(value: T, formatterFn: ?(value: T) => mixed): void {
      currentHookNameInDev = 'useDebugValue';
      updateHookTypesDev();
      return mountDebugValue(value, formatterFn);
    },
    useResponder<E, C>(
      responder: ReactEventResponder<E, C>,
      props,
    ): ReactEventResponderListener<E, C> {
      currentHookNameInDev = 'useResponder';
      updateHookTypesDev();
      return createDeprecatedResponderListener(responder, props);
    },
    useDeferredValue<T>(value: T, config: TimeoutConfig | void | null): T {
      currentHookNameInDev = 'useDeferredValue';
      updateHookTypesDev();
      return mountDeferredValue(value, config);
    },
    useTransition(
      config: SuspenseConfig | void | null,
    ): [(() => void) => void, boolean] {
      currentHookNameInDev = 'useTransition';
      updateHookTypesDev();
      return mountTransition(config);
    },
    useMutableSource<Source, Snapshot>(
      source: MutableSource<Source>,
      getSnapshot: MutableSourceGetSnapshotFn<Source, Snapshot>,
      subscribe: MutableSourceSubscribeFn<Source, Snapshot>,
    ): Snapshot {
      currentHookNameInDev = 'useMutableSource';
      updateHookTypesDev();
      return mountMutableSource(source, getSnapshot, subscribe);
    },
    useEvent(event: ReactListenerEvent): ReactListenerMap {
      currentHookNameInDev = 'useEvent';
      updateHookTypesDev();
      return mountEventListener(event);
    },
  };

  HooksDispatcherOnUpdateInDEV = {
    readContext<T>(
      context: ReactContext<T>,
      observedBits: void | number | boolean,
    ): T {
      return readContext(context, observedBits);
    },

    useCallback<T>(callback: T, deps: Array<mixed> | void | null): T {
      currentHookNameInDev = 'useCallback';
      updateHookTypesDev();
      return updateCallback(callback, deps);
    },
    useContext<T>(
      context: ReactContext<T>,
      observedBits: void | number | boolean,
    ): T {
      currentHookNameInDev = 'useContext';
      updateHookTypesDev();
      return readContext(context, observedBits);
    },
    useEffect(
      create: () => (() => void) | void,
      deps: Array<mixed> | void | null,
    ): void {
      currentHookNameInDev = 'useEffect';
      updateHookTypesDev();
      return updateEffect(create, deps);
    },
    useImperativeHandle<T>(
      ref: {|current: T | null|} | ((inst: T | null) => mixed) | null | void,
      create: () => T,
      deps: Array<mixed> | void | null,
    ): void {
      currentHookNameInDev = 'useImperativeHandle';
      updateHookTypesDev();
      return updateImperativeHandle(ref, create, deps);
    },
    useLayoutEffect(
      create: () => (() => void) | void,
      deps: Array<mixed> | void | null,
    ): void {
      currentHookNameInDev = 'useLayoutEffect';
      updateHookTypesDev();
      return updateLayoutEffect(create, deps);
    },
    useMemo<T>(create: () => T, deps: Array<mixed> | void | null): T {
      currentHookNameInDev = 'useMemo';
      updateHookTypesDev();
      const prevDispatcher = ReactCurrentDispatcher.current;
      ReactCurrentDispatcher.current = InvalidNestedHooksDispatcherOnUpdateInDEV;
      try {
        return updateMemo(create, deps);
      } finally {
        ReactCurrentDispatcher.current = prevDispatcher;
      }
    },
    useReducer<S, I, A>(
      reducer: (S, A) => S,
      initialArg: I,
      init?: I => S,
    ): [S, Dispatch<A>] {
      currentHookNameInDev = 'useReducer';
      updateHookTypesDev();
      const prevDispatcher = ReactCurrentDispatcher.current;
      ReactCurrentDispatcher.current = InvalidNestedHooksDispatcherOnUpdateInDEV;
      try {
        return updateReducer(reducer, initialArg, init);
      } finally {
        ReactCurrentDispatcher.current = prevDispatcher;
      }
    },
    useRef<T>(initialValue: T): {|current: T|} {
      currentHookNameInDev = 'useRef';
      updateHookTypesDev();
      return updateRef(initialValue);
    },
    useState<S>(
      initialState: (() => S) | S,
    ): [S, Dispatch<BasicStateAction<S>>] {
      currentHookNameInDev = 'useState';
      updateHookTypesDev();
      const prevDispatcher = ReactCurrentDispatcher.current;
      ReactCurrentDispatcher.current = InvalidNestedHooksDispatcherOnUpdateInDEV;
      try {
        return updateState(initialState);
      } finally {
        ReactCurrentDispatcher.current = prevDispatcher;
      }
    },
    useDebugValue<T>(value: T, formatterFn: ?(value: T) => mixed): void {
      currentHookNameInDev = 'useDebugValue';
      updateHookTypesDev();
      return updateDebugValue(value, formatterFn);
    },
    useResponder<E, C>(
      responder: ReactEventResponder<E, C>,
      props,
    ): ReactEventResponderListener<E, C> {
      currentHookNameInDev = 'useResponder';
      updateHookTypesDev();
      return createDeprecatedResponderListener(responder, props);
    },
    useDeferredValue<T>(value: T, config: TimeoutConfig | void | null): T {
      currentHookNameInDev = 'useDeferredValue';
      updateHookTypesDev();
      return updateDeferredValue(value, config);
    },
    useTransition(
      config: SuspenseConfig | void | null,
    ): [(() => void) => void, boolean] {
      currentHookNameInDev = 'useTransition';
      updateHookTypesDev();
      return updateTransition(config);
    },
    useMutableSource<Source, Snapshot>(
      source: MutableSource<Source>,
      getSnapshot: MutableSourceGetSnapshotFn<Source, Snapshot>,
      subscribe: MutableSourceSubscribeFn<Source, Snapshot>,
    ): Snapshot {
      currentHookNameInDev = 'useMutableSource';
      updateHookTypesDev();
      return updateMutableSource(source, getSnapshot, subscribe);
    },
    useEvent(event: ReactListenerEvent): ReactListenerMap {
      currentHookNameInDev = 'useEvent';
      updateHookTypesDev();
      return updateEventListener(event);
    },
  };

  HooksDispatcherOnRerenderInDEV = {
    readContext<T>(
      context: ReactContext<T>,
      observedBits: void | number | boolean,
    ): T {
      return readContext(context, observedBits);
    },

    useCallback<T>(callback: T, deps: Array<mixed> | void | null): T {
      currentHookNameInDev = 'useCallback';
      updateHookTypesDev();
      return updateCallback(callback, deps);
    },
    useContext<T>(
      context: ReactContext<T>,
      observedBits: void | number | boolean,
    ): T {
      currentHookNameInDev = 'useContext';
      updateHookTypesDev();
      return readContext(context, observedBits);
    },
    useEffect(
      create: () => (() => void) | void,
      deps: Array<mixed> | void | null,
    ): void {
      currentHookNameInDev = 'useEffect';
      updateHookTypesDev();
      return updateEffect(create, deps);
    },
    useImperativeHandle<T>(
      ref: {|current: T | null|} | ((inst: T | null) => mixed) | null | void,
      create: () => T,
      deps: Array<mixed> | void | null,
    ): void {
      currentHookNameInDev = 'useImperativeHandle';
      updateHookTypesDev();
      return updateImperativeHandle(ref, create, deps);
    },
    useLayoutEffect(
      create: () => (() => void) | void,
      deps: Array<mixed> | void | null,
    ): void {
      currentHookNameInDev = 'useLayoutEffect';
      updateHookTypesDev();
      return updateLayoutEffect(create, deps);
    },
    useMemo<T>(create: () => T, deps: Array<mixed> | void | null): T {
      currentHookNameInDev = 'useMemo';
      updateHookTypesDev();
      const prevDispatcher = ReactCurrentDispatcher.current;
      ReactCurrentDispatcher.current = InvalidNestedHooksDispatcherOnRerenderInDEV;
      try {
        return updateMemo(create, deps);
      } finally {
        ReactCurrentDispatcher.current = prevDispatcher;
      }
    },
    useReducer<S, I, A>(
      reducer: (S, A) => S,
      initialArg: I,
      init?: I => S,
    ): [S, Dispatch<A>] {
      currentHookNameInDev = 'useReducer';
      updateHookTypesDev();
      const prevDispatcher = ReactCurrentDispatcher.current;
      ReactCurrentDispatcher.current = InvalidNestedHooksDispatcherOnRerenderInDEV;
      try {
        return rerenderReducer(reducer, initialArg, init);
      } finally {
        ReactCurrentDispatcher.current = prevDispatcher;
      }
    },
    useRef<T>(initialValue: T): {|current: T|} {
      currentHookNameInDev = 'useRef';
      updateHookTypesDev();
      return updateRef(initialValue);
    },
    useState<S>(
      initialState: (() => S) | S,
    ): [S, Dispatch<BasicStateAction<S>>] {
      currentHookNameInDev = 'useState';
      updateHookTypesDev();
      const prevDispatcher = ReactCurrentDispatcher.current;
      ReactCurrentDispatcher.current = InvalidNestedHooksDispatcherOnRerenderInDEV;
      try {
        return rerenderState(initialState);
      } finally {
        ReactCurrentDispatcher.current = prevDispatcher;
      }
    },
    useDebugValue<T>(value: T, formatterFn: ?(value: T) => mixed): void {
      currentHookNameInDev = 'useDebugValue';
      updateHookTypesDev();
      return updateDebugValue(value, formatterFn);
    },
    useResponder<E, C>(
      responder: ReactEventResponder<E, C>,
      props,
    ): ReactEventResponderListener<E, C> {
      currentHookNameInDev = 'useResponder';
      updateHookTypesDev();
      return createDeprecatedResponderListener(responder, props);
    },
    useDeferredValue<T>(value: T, config: TimeoutConfig | void | null): T {
      currentHookNameInDev = 'useDeferredValue';
      updateHookTypesDev();
      return rerenderDeferredValue(value, config);
    },
    useTransition(
      config: SuspenseConfig | void | null,
    ): [(() => void) => void, boolean] {
      currentHookNameInDev = 'useTransition';
      updateHookTypesDev();
      return rerenderTransition(config);
    },
    useMutableSource<Source, Snapshot>(
      source: MutableSource<Source>,
      getSnapshot: MutableSourceGetSnapshotFn<Source, Snapshot>,
      subscribe: MutableSourceSubscribeFn<Source, Snapshot>,
    ): Snapshot {
      currentHookNameInDev = 'useMutableSource';
      updateHookTypesDev();
      return updateMutableSource(source, getSnapshot, subscribe);
    },
    useEvent(event: ReactListenerEvent): ReactListenerMap {
      currentHookNameInDev = 'useEvent';
      updateHookTypesDev();
      return updateEventListener(event);
    },
  };

  InvalidNestedHooksDispatcherOnMountInDEV = {
    readContext<T>(
      context: ReactContext<T>,
      observedBits: void | number | boolean,
    ): T {
      warnInvalidContextAccess();
      return readContext(context, observedBits);
    },

    useCallback<T>(callback: T, deps: Array<mixed> | void | null): T {
      currentHookNameInDev = 'useCallback';
      warnInvalidHookAccess();
      mountHookTypesDev();
      return mountCallback(callback, deps);
    },
    useContext<T>(
      context: ReactContext<T>,
      observedBits: void | number | boolean,
    ): T {
      currentHookNameInDev = 'useContext';
      warnInvalidHookAccess();
      mountHookTypesDev();
      return readContext(context, observedBits);
    },
    useEffect(
      create: () => (() => void) | void,
      deps: Array<mixed> | void | null,
    ): void {
      currentHookNameInDev = 'useEffect';
      warnInvalidHookAccess();
      mountHookTypesDev();
      return mountEffect(create, deps);
    },
    useImperativeHandle<T>(
      ref: {|current: T | null|} | ((inst: T | null) => mixed) | null | void,
      create: () => T,
      deps: Array<mixed> | void | null,
    ): void {
      currentHookNameInDev = 'useImperativeHandle';
      warnInvalidHookAccess();
      mountHookTypesDev();
      return mountImperativeHandle(ref, create, deps);
    },
    useLayoutEffect(
      create: () => (() => void) | void,
      deps: Array<mixed> | void | null,
    ): void {
      currentHookNameInDev = 'useLayoutEffect';
      warnInvalidHookAccess();
      mountHookTypesDev();
      return mountLayoutEffect(create, deps);
    },
    useMemo<T>(create: () => T, deps: Array<mixed> | void | null): T {
      currentHookNameInDev = 'useMemo';
      warnInvalidHookAccess();
      mountHookTypesDev();
      const prevDispatcher = ReactCurrentDispatcher.current;
      ReactCurrentDispatcher.current = InvalidNestedHooksDispatcherOnMountInDEV;
      try {
        return mountMemo(create, deps);
      } finally {
        ReactCurrentDispatcher.current = prevDispatcher;
      }
    },
    useReducer<S, I, A>(
      reducer: (S, A) => S,
      initialArg: I,
      init?: I => S,
    ): [S, Dispatch<A>] {
      currentHookNameInDev = 'useReducer';
      warnInvalidHookAccess();
      mountHookTypesDev();
      const prevDispatcher = ReactCurrentDispatcher.current;
      ReactCurrentDispatcher.current = InvalidNestedHooksDispatcherOnMountInDEV;
      try {
        return mountReducer(reducer, initialArg, init);
      } finally {
        ReactCurrentDispatcher.current = prevDispatcher;
      }
    },
    useRef<T>(initialValue: T): {|current: T|} {
      currentHookNameInDev = 'useRef';
      warnInvalidHookAccess();
      mountHookTypesDev();
      return mountRef(initialValue);
    },
    useState<S>(
      initialState: (() => S) | S,
    ): [S, Dispatch<BasicStateAction<S>>] {
      currentHookNameInDev = 'useState';
      warnInvalidHookAccess();
      mountHookTypesDev();
      const prevDispatcher = ReactCurrentDispatcher.current;
      ReactCurrentDispatcher.current = InvalidNestedHooksDispatcherOnMountInDEV;
      try {
        return mountState(initialState);
      } finally {
        ReactCurrentDispatcher.current = prevDispatcher;
      }
    },
    useDebugValue<T>(value: T, formatterFn: ?(value: T) => mixed): void {
      currentHookNameInDev = 'useDebugValue';
      warnInvalidHookAccess();
      mountHookTypesDev();
      return mountDebugValue(value, formatterFn);
    },
    useResponder<E, C>(
      responder: ReactEventResponder<E, C>,
      props,
    ): ReactEventResponderListener<E, C> {
      currentHookNameInDev = 'useResponder';
      warnInvalidHookAccess();
      mountHookTypesDev();
      return createDeprecatedResponderListener(responder, props);
    },
    useDeferredValue<T>(value: T, config: TimeoutConfig | void | null): T {
      currentHookNameInDev = 'useDeferredValue';
      warnInvalidHookAccess();
      mountHookTypesDev();
      return mountDeferredValue(value, config);
    },
    useTransition(
      config: SuspenseConfig | void | null,
    ): [(() => void) => void, boolean] {
      currentHookNameInDev = 'useTransition';
      warnInvalidHookAccess();
      mountHookTypesDev();
      return mountTransition(config);
    },
    useMutableSource<Source, Snapshot>(
      source: MutableSource<Source>,
      getSnapshot: MutableSourceGetSnapshotFn<Source, Snapshot>,
      subscribe: MutableSourceSubscribeFn<Source, Snapshot>,
    ): Snapshot {
      currentHookNameInDev = 'useMutableSource';
      warnInvalidHookAccess();
      mountHookTypesDev();
      return mountMutableSource(source, getSnapshot, subscribe);
    },
    useEvent(event: ReactListenerEvent): ReactListenerMap {
      currentHookNameInDev = 'useEvent';
      warnInvalidHookAccess();
      mountHookTypesDev();
      return mountEventListener(event);
    },
  };

  InvalidNestedHooksDispatcherOnUpdateInDEV = {
    readContext<T>(
      context: ReactContext<T>,
      observedBits: void | number | boolean,
    ): T {
      warnInvalidContextAccess();
      return readContext(context, observedBits);
    },

    useCallback<T>(callback: T, deps: Array<mixed> | void | null): T {
      currentHookNameInDev = 'useCallback';
      warnInvalidHookAccess();
      updateHookTypesDev();
      return updateCallback(callback, deps);
    },
    useContext<T>(
      context: ReactContext<T>,
      observedBits: void | number | boolean,
    ): T {
      currentHookNameInDev = 'useContext';
      warnInvalidHookAccess();
      updateHookTypesDev();
      return readContext(context, observedBits);
    },
    useEffect(
      create: () => (() => void) | void,
      deps: Array<mixed> | void | null,
    ): void {
      currentHookNameInDev = 'useEffect';
      warnInvalidHookAccess();
      updateHookTypesDev();
      return updateEffect(create, deps);
    },
    useImperativeHandle<T>(
      ref: {|current: T | null|} | ((inst: T | null) => mixed) | null | void,
      create: () => T,
      deps: Array<mixed> | void | null,
    ): void {
      currentHookNameInDev = 'useImperativeHandle';
      warnInvalidHookAccess();
      updateHookTypesDev();
      return updateImperativeHandle(ref, create, deps);
    },
    useLayoutEffect(
      create: () => (() => void) | void,
      deps: Array<mixed> | void | null,
    ): void {
      currentHookNameInDev = 'useLayoutEffect';
      warnInvalidHookAccess();
      updateHookTypesDev();
      return updateLayoutEffect(create, deps);
    },
    useMemo<T>(create: () => T, deps: Array<mixed> | void | null): T {
      currentHookNameInDev = 'useMemo';
      warnInvalidHookAccess();
      updateHookTypesDev();
      const prevDispatcher = ReactCurrentDispatcher.current;
      ReactCurrentDispatcher.current = InvalidNestedHooksDispatcherOnUpdateInDEV;
      try {
        return updateMemo(create, deps);
      } finally {
        ReactCurrentDispatcher.current = prevDispatcher;
      }
    },
    useReducer<S, I, A>(
      reducer: (S, A) => S,
      initialArg: I,
      init?: I => S,
    ): [S, Dispatch<A>] {
      currentHookNameInDev = 'useReducer';
      warnInvalidHookAccess();
      updateHookTypesDev();
      const prevDispatcher = ReactCurrentDispatcher.current;
      ReactCurrentDispatcher.current = InvalidNestedHooksDispatcherOnUpdateInDEV;
      try {
        return updateReducer(reducer, initialArg, init);
      } finally {
        ReactCurrentDispatcher.current = prevDispatcher;
      }
    },
    useRef<T>(initialValue: T): {|current: T|} {
      currentHookNameInDev = 'useRef';
      warnInvalidHookAccess();
      updateHookTypesDev();
      return updateRef(initialValue);
    },
    useState<S>(
      initialState: (() => S) | S,
    ): [S, Dispatch<BasicStateAction<S>>] {
      currentHookNameInDev = 'useState';
      warnInvalidHookAccess();
      updateHookTypesDev();
      const prevDispatcher = ReactCurrentDispatcher.current;
      ReactCurrentDispatcher.current = InvalidNestedHooksDispatcherOnUpdateInDEV;
      try {
        return updateState(initialState);
      } finally {
        ReactCurrentDispatcher.current = prevDispatcher;
      }
    },
    useDebugValue<T>(value: T, formatterFn: ?(value: T) => mixed): void {
      currentHookNameInDev = 'useDebugValue';
      warnInvalidHookAccess();
      updateHookTypesDev();
      return updateDebugValue(value, formatterFn);
    },
    useResponder<E, C>(
      responder: ReactEventResponder<E, C>,
      props,
    ): ReactEventResponderListener<E, C> {
      currentHookNameInDev = 'useResponder';
      warnInvalidHookAccess();
      updateHookTypesDev();
      return createDeprecatedResponderListener(responder, props);
    },
    useDeferredValue<T>(value: T, config: TimeoutConfig | void | null): T {
      currentHookNameInDev = 'useDeferredValue';
      warnInvalidHookAccess();
      updateHookTypesDev();
      return updateDeferredValue(value, config);
    },
    useTransition(
      config: SuspenseConfig | void | null,
    ): [(() => void) => void, boolean] {
      currentHookNameInDev = 'useTransition';
      warnInvalidHookAccess();
      updateHookTypesDev();
      return updateTransition(config);
    },
    useMutableSource<Source, Snapshot>(
      source: MutableSource<Source>,
      getSnapshot: MutableSourceGetSnapshotFn<Source, Snapshot>,
      subscribe: MutableSourceSubscribeFn<Source, Snapshot>,
    ): Snapshot {
      currentHookNameInDev = 'useMutableSource';
      warnInvalidHookAccess();
      updateHookTypesDev();
      return updateMutableSource(source, getSnapshot, subscribe);
    },
    useEvent(event: ReactListenerEvent): ReactListenerMap {
      currentHookNameInDev = 'useEvent';
      warnInvalidHookAccess();
      updateHookTypesDev();
      return updateEventListener(event);
    },
  };

  InvalidNestedHooksDispatcherOnRerenderInDEV = {
    readContext<T>(
      context: ReactContext<T>,
      observedBits: void | number | boolean,
    ): T {
      warnInvalidContextAccess();
      return readContext(context, observedBits);
    },

    useCallback<T>(callback: T, deps: Array<mixed> | void | null): T {
      currentHookNameInDev = 'useCallback';
      warnInvalidHookAccess();
      updateHookTypesDev();
      return updateCallback(callback, deps);
    },
    useContext<T>(
      context: ReactContext<T>,
      observedBits: void | number | boolean,
    ): T {
      currentHookNameInDev = 'useContext';
      warnInvalidHookAccess();
      updateHookTypesDev();
      return readContext(context, observedBits);
    },
    useEffect(
      create: () => (() => void) | void,
      deps: Array<mixed> | void | null,
    ): void {
      currentHookNameInDev = 'useEffect';
      warnInvalidHookAccess();
      updateHookTypesDev();
      return updateEffect(create, deps);
    },
    useImperativeHandle<T>(
      ref: {|current: T | null|} | ((inst: T | null) => mixed) | null | void,
      create: () => T,
      deps: Array<mixed> | void | null,
    ): void {
      currentHookNameInDev = 'useImperativeHandle';
      warnInvalidHookAccess();
      updateHookTypesDev();
      return updateImperativeHandle(ref, create, deps);
    },
    useLayoutEffect(
      create: () => (() => void) | void,
      deps: Array<mixed> | void | null,
    ): void {
      currentHookNameInDev = 'useLayoutEffect';
      warnInvalidHookAccess();
      updateHookTypesDev();
      return updateLayoutEffect(create, deps);
    },
    useMemo<T>(create: () => T, deps: Array<mixed> | void | null): T {
      currentHookNameInDev = 'useMemo';
      warnInvalidHookAccess();
      updateHookTypesDev();
      const prevDispatcher = ReactCurrentDispatcher.current;
      ReactCurrentDispatcher.current = InvalidNestedHooksDispatcherOnUpdateInDEV;
      try {
        return updateMemo(create, deps);
      } finally {
        ReactCurrentDispatcher.current = prevDispatcher;
      }
    },
    useReducer<S, I, A>(
      reducer: (S, A) => S,
      initialArg: I,
      init?: I => S,
    ): [S, Dispatch<A>] {
      currentHookNameInDev = 'useReducer';
      warnInvalidHookAccess();
      updateHookTypesDev();
      const prevDispatcher = ReactCurrentDispatcher.current;
      ReactCurrentDispatcher.current = InvalidNestedHooksDispatcherOnUpdateInDEV;
      try {
        return rerenderReducer(reducer, initialArg, init);
      } finally {
        ReactCurrentDispatcher.current = prevDispatcher;
      }
    },
    useRef<T>(initialValue: T): {|current: T|} {
      currentHookNameInDev = 'useRef';
      warnInvalidHookAccess();
      updateHookTypesDev();
      return updateRef(initialValue);
    },
    useState<S>(
      initialState: (() => S) | S,
    ): [S, Dispatch<BasicStateAction<S>>] {
      currentHookNameInDev = 'useState';
      warnInvalidHookAccess();
      updateHookTypesDev();
      const prevDispatcher = ReactCurrentDispatcher.current;
      ReactCurrentDispatcher.current = InvalidNestedHooksDispatcherOnUpdateInDEV;
      try {
        return rerenderState(initialState);
      } finally {
        ReactCurrentDispatcher.current = prevDispatcher;
      }
    },
    useDebugValue<T>(value: T, formatterFn: ?(value: T) => mixed): void {
      currentHookNameInDev = 'useDebugValue';
      warnInvalidHookAccess();
      updateHookTypesDev();
      return updateDebugValue(value, formatterFn);
    },
    useResponder<E, C>(
      responder: ReactEventResponder<E, C>,
      props,
    ): ReactEventResponderListener<E, C> {
      currentHookNameInDev = 'useResponder';
      warnInvalidHookAccess();
      updateHookTypesDev();
      return createDeprecatedResponderListener(responder, props);
    },
    useDeferredValue<T>(value: T, config: TimeoutConfig | void | null): T {
      currentHookNameInDev = 'useDeferredValue';
      warnInvalidHookAccess();
      updateHookTypesDev();
      return rerenderDeferredValue(value, config);
    },
    useTransition(
      config: SuspenseConfig | void | null,
    ): [(() => void) => void, boolean] {
      currentHookNameInDev = 'useTransition';
      warnInvalidHookAccess();
      updateHookTypesDev();
      return rerenderTransition(config);
    },
    useMutableSource<Source, Snapshot>(
      source: MutableSource<Source>,
      getSnapshot: MutableSourceGetSnapshotFn<Source, Snapshot>,
      subscribe: MutableSourceSubscribeFn<Source, Snapshot>,
    ): Snapshot {
      currentHookNameInDev = 'useMutableSource';
      warnInvalidHookAccess();
      updateHookTypesDev();
      return updateMutableSource(source, getSnapshot, subscribe);
    },
    useEvent(event: ReactListenerEvent): ReactListenerMap {
      currentHookNameInDev = 'useEvent';
      warnInvalidHookAccess();
      updateHookTypesDev();
      return updateEventListener(event);
    },
  };
}<|MERGE_RESOLUTION|>--- conflicted
+++ resolved
@@ -28,12 +28,11 @@
 } from './ReactFiberHostConfig';
 
 import ReactSharedInternals from 'shared/ReactSharedInternals';
-<<<<<<< HEAD
-import {enableRootEventMarks} from 'shared/ReactFeatureFlags';
 import {workScheduled} from 'shared/RootEventsProfiling';
-=======
-import {enableUseEventAPI} from 'shared/ReactFeatureFlags';
->>>>>>> 6b7281ec
+import {
+  enableRootEventMarks,
+  enableUseEventAPI,
+} from 'shared/ReactFeatureFlags';
 
 import {NoWork, Sync} from './ReactFiberExpirationTime';
 import {readContext} from './ReactFiberNewContext';
@@ -1634,15 +1633,10 @@
         warnIfNotCurrentlyActingUpdatesInDev(fiber);
       }
     }
-<<<<<<< HEAD
-    scheduleWork(fiber, expirationTime);
-
+    scheduleUpdateOnFiber(fiber, expirationTime);
     if (enableRootEventMarks) {
       workScheduled('state-update', fiber);
     }
-=======
-    scheduleUpdateOnFiber(fiber, expirationTime);
->>>>>>> 6b7281ec
   }
 }
 
