--- conflicted
+++ resolved
@@ -1038,7 +1038,6 @@
     (updateExpirationTime === NoWork ||
       updateExpirationTime > renderExpirationTime)
   ) {
-<<<<<<< HEAD
     if (enableProfilerTimer) {
       // HACK Pushing the Profiler stateNode here prevents a mismatched pop in completeWork,
       // But it's kind of gross; is th3ere a better way to handle this bailout case?
@@ -1050,8 +1049,6 @@
       }
     }
 
-    return bailoutOnLowPriority(current, workInProgress);
-=======
     // This fiber does not have any pending work. Bailout without entering
     // the begin phase. There's still some bookkeeping we that needs to be done
     // in this optimized path, mostly pushing stuff onto the stack.
@@ -1087,7 +1084,6 @@
       workInProgress,
       renderExpirationTime,
     );
->>>>>>> a32c727f
   }
 
   // Before entering the begin phase, clear the expiration time.
