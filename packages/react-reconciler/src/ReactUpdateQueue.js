--- conflicted
+++ resolved
@@ -84,12 +84,9 @@
 // regardless of priority. Intermediate state may vary according to system
 // resources, but the final state is always the same.
 
-import type {Fiber, ProfilerStateNode} from './ReactFiber';
+import type {Fiber} from './ReactFiber';
 import type {ExpirationTime} from './ReactFiberExpirationTime';
-import type {Interaction} from 'interaction-tracking/src/InteractionTracking';
-import type {FiberRoot, PendingInteractionMap} from './ReactFiberRoot';
-
-import {isDevToolsPresent} from './ReactFiberDevToolsHook';
+
 import {NoWork} from './ReactFiberExpirationTime';
 import {
   Callback,
@@ -101,12 +98,9 @@
 import {
   debugRenderPhaseSideEffects,
   debugRenderPhaseSideEffectsForStrictMode,
-  enableProfilerTimer,
 } from 'shared/ReactFeatureFlags';
-import {REACT_PROFILER_TYPE} from 'shared/ReactSymbols';
-
-import {ProfileMode, StrictMode} from './ReactTypeOfMode';
-import {getCurrentEvents} from 'interaction-tracking';
+
+import {StrictMode} from './ReactTypeOfMode';
 
 import invariant from 'shared/invariant';
 import warningWithoutStack from 'shared/warningWithoutStack';
@@ -223,61 +217,7 @@
   }
 }
 
-<<<<<<< HEAD
-export function enqueueUpdate<State>(
-  fiber: Fiber,
-  update: Update<State>,
-  expirationTime: ExpirationTime,
-) {
-  if (enableProfilerTimer) {
-    if (fiber.mode & ProfileMode) {
-      // If we are currently tracking an interaction, register it with parent Profiler(s).
-      const interactions = getCurrentEvents();
-      if (interactions !== null) {
-        let current = fiber;
-        while (current.return !== null) {
-          current = current.return;
-          if (current.type === REACT_PROFILER_TYPE) {
-            const {
-              pendingInteractionMap,
-            } = ((current.stateNode: any): ProfilerStateNode);
-
-            if (pendingInteractionMap.has(expirationTime)) {
-              // eslint-disable-next-line no-var
-              var profilerSet = ((pendingInteractionMap.get(
-                expirationTime,
-              ): any): Set<Interaction>);
-              interactions.forEach(interaction => profilerSet.add(interaction));
-            } else {
-              pendingInteractionMap.set(expirationTime, new Set(interactions));
-            }
-          }
-
-          if (isDevToolsPresent) {
-            // Current now points to the HostRoot.
-            // If DevTools is present, store a copy of the interactions there also.
-            // This will enable DevTools to access them during the subsequent commit.
-            const pendingInteractionMap = ((((current.stateNode: any): FiberRoot)
-              .pendingInteractionMap: any): PendingInteractionMap);
-
-            if (pendingInteractionMap.has(expirationTime)) {
-              // eslint-disable-next-line no-var
-              var hostRootSet = ((pendingInteractionMap.get(
-                expirationTime,
-              ): any): Set<Interaction>);
-              interactions.forEach(interaction => hostRootSet.add(interaction));
-            } else {
-              pendingInteractionMap.set(expirationTime, new Set(interactions));
-            }
-          }
-        }
-      }
-    }
-  }
-
-=======
 export function enqueueUpdate<State>(fiber: Fiber, update: Update<State>) {
->>>>>>> a32c727f
   // Update queues are created lazily.
   const alternate = fiber.alternate;
   let queue1;
