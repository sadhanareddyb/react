--- conflicted
+++ resolved
@@ -233,7 +233,7 @@
     const instance = workInProgress.stateNode;
     const type = workInProgress.type;
     if (__DEV__) {
-      const name = getComponentName(workInProgress);
+      const name = getComponentName(workInProgress) || 'Component';
       const renderPresent = instance.render;
 
       if (!renderPresent) {
@@ -421,7 +421,7 @@
     if (__DEV__) {
       if (typeof ctor.getDerivedStateFromProps === 'function') {
         if (state === null) {
-          const componentName = getComponentName(workInProgress) || 'Unknown';
+          const componentName = getComponentName(workInProgress) || 'Component';
           if (!didWarnAboutUninitializedState[componentName]) {
             warning(
               false,
@@ -572,31 +572,6 @@
     const {type} = workInProgress;
 
     if (typeof type.getDerivedStateFromProps === 'function') {
-<<<<<<< HEAD
-=======
-      if (__DEV__) {
-        // Don't warn about react-lifecycles-compat polyfilled components
-        if (
-          (typeof instance.componentWillReceiveProps === 'function' &&
-            instance.componentWillReceiveProps.__suppressDeprecationWarning !==
-              true) ||
-          typeof instance.UNSAFE_componentWillReceiveProps === 'function'
-        ) {
-          const componentName = getComponentName(workInProgress) || 'Component';
-          if (!didWarnAboutWillReceivePropsAndDerivedState[componentName]) {
-            warning(
-              false,
-              '%s: Defines both componentWillReceiveProps() and static ' +
-                'getDerivedStateFromProps() methods. We recommend using ' +
-                'only getDerivedStateFromProps().',
-              componentName,
-            );
-            didWarnAboutWillReceivePropsAndDerivedState[componentName] = true;
-          }
-        }
-      }
-
->>>>>>> dcbb4301
       if (
         debugRenderPhaseSideEffects ||
         (debugRenderPhaseSideEffectsForStrictMode &&
@@ -614,7 +589,7 @@
 
       if (__DEV__) {
         if (partialState === undefined) {
-          const componentName = getComponentName(workInProgress) || 'Unknown';
+          const componentName = getComponentName(workInProgress) || 'Component';
           if (!didWarnAboutUndefinedDerivedState[componentName]) {
             warning(
               false,
