/**
 * Copyright (c) Facebook, Inc. and its affiliates.
 *
 * This source code is licensed under the MIT license found in the
 * LICENSE file in the root directory of this source tree.
 *
 * @flow
 */

import type {Fiber} from './ReactFiber';
import type {ExpirationTime} from './ReactFiberExpirationTime';
import type {UpdateQueue} from './ReactUpdateQueue';

import * as React from 'react';
import {Update, Snapshot} from 'shared/ReactSideEffectTags';
import {
  debugRenderPhaseSideEffectsForStrictMode,
  disableLegacyContext,
  enableRootEventMarks,
  warnAboutDeprecatedLifecycles,
} from 'shared/ReactFeatureFlags';
import {workScheduled} from 'shared/RootEventsProfiling';
import ReactStrictModeWarnings from './ReactStrictModeWarnings';
import {isMounted} from 'react-reconciler/src/ReactFiberTreeReflection';
import {get as getInstance, set as setInstance} from 'shared/ReactInstanceMap';
import shallowEqual from 'shared/shallowEqual';
import getComponentName from 'shared/getComponentName';
import invariant from 'shared/invariant';
import {REACT_CONTEXT_TYPE, REACT_PROVIDER_TYPE} from 'shared/ReactSymbols';

import {startPhaseTimer, stopPhaseTimer} from './ReactDebugFiberPerf';
import {resolveDefaultProps} from './ReactFiberLazyComponent';
import {StrictMode} from './ReactTypeOfMode';

import {
  enqueueUpdate,
  processUpdateQueue,
  checkHasForceUpdateAfterProcessing,
  resetHasForceUpdateBeforeProcessing,
  createUpdate,
  ReplaceState,
  ForceUpdate,
  initializeUpdateQueue,
  cloneUpdateQueue,
} from './ReactUpdateQueue';
import {NoWork} from './ReactFiberExpirationTime';
import {
  cacheContext,
  getMaskedContext,
  getUnmaskedContext,
  hasContextChanged,
  emptyContextObject,
} from './ReactFiberContext';
import {readContext} from './ReactFiberNewContext';
import {
  requestCurrentTimeForUpdate,
  computeExpirationForFiber,
  scheduleUpdateOnFiber,
} from './ReactFiberWorkLoop';
import {requestCurrentSuspenseConfig} from './ReactFiberSuspenseConfig';

const fakeInternalInstance = {};
const isArray = Array.isArray;

// React.Component uses a shared frozen object by default.
// We'll use it to determine whether we need to initialize legacy refs.
export const emptyRefsObject = new React.Component().refs;

let didWarnAboutStateAssignmentForComponent;
let didWarnAboutUninitializedState;
let didWarnAboutGetSnapshotBeforeUpdateWithoutDidUpdate;
let didWarnAboutLegacyLifecyclesAndDerivedState;
let didWarnAboutUndefinedDerivedState;
let warnOnUndefinedDerivedState;
let warnOnInvalidCallback;
let didWarnAboutDirectlyAssigningPropsToState;
let didWarnAboutContextTypeAndContextTypes;
let didWarnAboutInvalidateContextType;

if (__DEV__) {
  didWarnAboutStateAssignmentForComponent = new Set();
  didWarnAboutUninitializedState = new Set();
  didWarnAboutGetSnapshotBeforeUpdateWithoutDidUpdate = new Set();
  didWarnAboutLegacyLifecyclesAndDerivedState = new Set();
  didWarnAboutDirectlyAssigningPropsToState = new Set();
  didWarnAboutUndefinedDerivedState = new Set();
  didWarnAboutContextTypeAndContextTypes = new Set();
  didWarnAboutInvalidateContextType = new Set();

  const didWarnOnInvalidCallback = new Set();

  warnOnInvalidCallback = function(callback: mixed, callerName: string) {
    if (callback === null || typeof callback === 'function') {
      return;
    }
    const key = `${callerName}_${(callback: any)}`;
    if (!didWarnOnInvalidCallback.has(key)) {
      didWarnOnInvalidCallback.add(key);
      console.error(
        '%s(...): Expected the last optional `callback` argument to be a ' +
          'function. Instead received: %s.',
        callerName,
        callback,
      );
    }
  };

  warnOnUndefinedDerivedState = function(type, partialState) {
    if (partialState === undefined) {
      const componentName = getComponentName(type) || 'Component';
      if (!didWarnAboutUndefinedDerivedState.has(componentName)) {
        didWarnAboutUndefinedDerivedState.add(componentName);
        console.error(
          '%s.getDerivedStateFromProps(): A valid state object (or null) must be returned. ' +
            'You have returned undefined.',
          componentName,
        );
      }
    }
  };

  // This is so gross but it's at least non-critical and can be removed if
  // it causes problems. This is meant to give a nicer error message for
  // ReactDOM15.unstable_renderSubtreeIntoContainer(reactDOM16Component,
  // ...)) which otherwise throws a "_processChildContext is not a function"
  // exception.
  Object.defineProperty(fakeInternalInstance, '_processChildContext', {
    enumerable: false,
    value: function() {
      invariant(
        false,
        '_processChildContext is not available in React 16+. This likely ' +
          'means you have multiple copies of React and are attempting to nest ' +
          'a React 15 tree inside a React 16 tree using ' +
          "unstable_renderSubtreeIntoContainer, which isn't supported. Try " +
          'to make sure you have only one copy of React (and ideally, switch ' +
          'to ReactDOM.createPortal).',
      );
    },
  });
  Object.freeze(fakeInternalInstance);
}

export function applyDerivedStateFromProps(
  workInProgress: Fiber,
  ctor: any,
  getDerivedStateFromProps: (props: any, state: any) => any,
  nextProps: any,
) {
  const prevState = workInProgress.memoizedState;

  if (__DEV__) {
    if (
      debugRenderPhaseSideEffectsForStrictMode &&
      workInProgress.mode & StrictMode
    ) {
      // Invoke the function an extra time to help detect side-effects.
      getDerivedStateFromProps(nextProps, prevState);
    }
  }

  const partialState = getDerivedStateFromProps(nextProps, prevState);

  if (__DEV__) {
    warnOnUndefinedDerivedState(ctor, partialState);
  }
  // Merge the partial state and the previous state.
  const memoizedState =
    partialState === null || partialState === undefined
      ? prevState
      : Object.assign({}, prevState, partialState);
  workInProgress.memoizedState = memoizedState;

  // Once the update queue is empty, persist the derived state onto the
  // base state.
  if (workInProgress.expirationTime === NoWork) {
    // Queue is always non-null for classes
    const updateQueue: UpdateQueue<any> = (workInProgress.updateQueue: any);
    updateQueue.baseState = memoizedState;
  }
}

const classComponentUpdater = {
  isMounted,
  enqueueSetState(inst, payload, callback) {
    const fiber = getInstance(inst);
    const currentTime = requestCurrentTimeForUpdate();
    const suspenseConfig = requestCurrentSuspenseConfig();
    const expirationTime = computeExpirationForFiber(
      currentTime,
      fiber,
      suspenseConfig,
    );

    const update = createUpdate(expirationTime, suspenseConfig);
    update.payload = payload;
    if (callback !== undefined && callback !== null) {
      if (__DEV__) {
        warnOnInvalidCallback(callback, 'setState');
      }
      update.callback = callback;
    }

    enqueueUpdate(fiber, update);
<<<<<<< HEAD
    scheduleWork(fiber, expirationTime);

    if (enableRootEventMarks) {
      workScheduled('state-update', fiber);
    }
=======
    scheduleUpdateOnFiber(fiber, expirationTime);
>>>>>>> 6b7281ec
  },
  enqueueReplaceState(inst, payload, callback) {
    const fiber = getInstance(inst);
    const currentTime = requestCurrentTimeForUpdate();
    const suspenseConfig = requestCurrentSuspenseConfig();
    const expirationTime = computeExpirationForFiber(
      currentTime,
      fiber,
      suspenseConfig,
    );

    const update = createUpdate(expirationTime, suspenseConfig);
    update.tag = ReplaceState;
    update.payload = payload;

    if (callback !== undefined && callback !== null) {
      if (__DEV__) {
        warnOnInvalidCallback(callback, 'replaceState');
      }
      update.callback = callback;
    }

    enqueueUpdate(fiber, update);
<<<<<<< HEAD
    scheduleWork(fiber, expirationTime);

    if (enableRootEventMarks) {
      workScheduled('state-update', fiber);
    }
=======
    scheduleUpdateOnFiber(fiber, expirationTime);
>>>>>>> 6b7281ec
  },
  enqueueForceUpdate(inst, callback) {
    const fiber = getInstance(inst);
    const currentTime = requestCurrentTimeForUpdate();
    const suspenseConfig = requestCurrentSuspenseConfig();
    const expirationTime = computeExpirationForFiber(
      currentTime,
      fiber,
      suspenseConfig,
    );

    const update = createUpdate(expirationTime, suspenseConfig);
    update.tag = ForceUpdate;

    if (callback !== undefined && callback !== null) {
      if (__DEV__) {
        warnOnInvalidCallback(callback, 'forceUpdate');
      }
      update.callback = callback;
    }

    enqueueUpdate(fiber, update);
<<<<<<< HEAD
    scheduleWork(fiber, expirationTime);

    if (enableRootEventMarks) {
      workScheduled('state-update', fiber);
    }
=======
    scheduleUpdateOnFiber(fiber, expirationTime);
>>>>>>> 6b7281ec
  },
};

function checkShouldComponentUpdate(
  workInProgress,
  ctor,
  oldProps,
  newProps,
  oldState,
  newState,
  nextContext,
) {
  const instance = workInProgress.stateNode;
  if (typeof instance.shouldComponentUpdate === 'function') {
    if (__DEV__) {
      if (
        debugRenderPhaseSideEffectsForStrictMode &&
        workInProgress.mode & StrictMode
      ) {
        // Invoke the function an extra time to help detect side-effects.
        instance.shouldComponentUpdate(newProps, newState, nextContext);
      }
    }
    startPhaseTimer(workInProgress, 'shouldComponentUpdate');
    const shouldUpdate = instance.shouldComponentUpdate(
      newProps,
      newState,
      nextContext,
    );
    stopPhaseTimer();

    if (__DEV__) {
      if (shouldUpdate === undefined) {
        console.error(
          '%s.shouldComponentUpdate(): Returned undefined instead of a ' +
            'boolean value. Make sure to return true or false.',
          getComponentName(ctor) || 'Component',
        );
      }
    }

    return shouldUpdate;
  }

  if (ctor.prototype && ctor.prototype.isPureReactComponent) {
    return (
      !shallowEqual(oldProps, newProps) || !shallowEqual(oldState, newState)
    );
  }

  return true;
}

function checkClassInstance(workInProgress: Fiber, ctor: any, newProps: any) {
  const instance = workInProgress.stateNode;
  if (__DEV__) {
    const name = getComponentName(ctor) || 'Component';
    const renderPresent = instance.render;

    if (!renderPresent) {
      if (ctor.prototype && typeof ctor.prototype.render === 'function') {
        console.error(
          '%s(...): No `render` method found on the returned component ' +
            'instance: did you accidentally return an object from the constructor?',
          name,
        );
      } else {
        console.error(
          '%s(...): No `render` method found on the returned component ' +
            'instance: you may have forgotten to define `render`.',
          name,
        );
      }
    }

    if (
      instance.getInitialState &&
      !instance.getInitialState.isReactClassApproved &&
      !instance.state
    ) {
      console.error(
        'getInitialState was defined on %s, a plain JavaScript class. ' +
          'This is only supported for classes created using React.createClass. ' +
          'Did you mean to define a state property instead?',
        name,
      );
    }
    if (
      instance.getDefaultProps &&
      !instance.getDefaultProps.isReactClassApproved
    ) {
      console.error(
        'getDefaultProps was defined on %s, a plain JavaScript class. ' +
          'This is only supported for classes created using React.createClass. ' +
          'Use a static property to define defaultProps instead.',
        name,
      );
    }
    if (instance.propTypes) {
      console.error(
        'propTypes was defined as an instance property on %s. Use a static ' +
          'property to define propTypes instead.',
        name,
      );
    }
    if (instance.contextType) {
      console.error(
        'contextType was defined as an instance property on %s. Use a static ' +
          'property to define contextType instead.',
        name,
      );
    }

    if (disableLegacyContext) {
      if (ctor.childContextTypes) {
        console.error(
          '%s uses the legacy childContextTypes API which is no longer supported. ' +
            'Use React.createContext() instead.',
          name,
        );
      }
      if (ctor.contextTypes) {
        console.error(
          '%s uses the legacy contextTypes API which is no longer supported. ' +
            'Use React.createContext() with static contextType instead.',
          name,
        );
      }
    } else {
      if (instance.contextTypes) {
        console.error(
          'contextTypes was defined as an instance property on %s. Use a static ' +
            'property to define contextTypes instead.',
          name,
        );
      }

      if (
        ctor.contextType &&
        ctor.contextTypes &&
        !didWarnAboutContextTypeAndContextTypes.has(ctor)
      ) {
        didWarnAboutContextTypeAndContextTypes.add(ctor);
        console.error(
          '%s declares both contextTypes and contextType static properties. ' +
            'The legacy contextTypes property will be ignored.',
          name,
        );
      }
    }

    if (typeof instance.componentShouldUpdate === 'function') {
      console.error(
        '%s has a method called ' +
          'componentShouldUpdate(). Did you mean shouldComponentUpdate()? ' +
          'The name is phrased as a question because the function is ' +
          'expected to return a value.',
        name,
      );
    }
    if (
      ctor.prototype &&
      ctor.prototype.isPureReactComponent &&
      typeof instance.shouldComponentUpdate !== 'undefined'
    ) {
      console.error(
        '%s has a method called shouldComponentUpdate(). ' +
          'shouldComponentUpdate should not be used when extending React.PureComponent. ' +
          'Please extend React.Component if shouldComponentUpdate is used.',
        getComponentName(ctor) || 'A pure component',
      );
    }
    if (typeof instance.componentDidUnmount === 'function') {
      console.error(
        '%s has a method called ' +
          'componentDidUnmount(). But there is no such lifecycle method. ' +
          'Did you mean componentWillUnmount()?',
        name,
      );
    }
    if (typeof instance.componentDidReceiveProps === 'function') {
      console.error(
        '%s has a method called ' +
          'componentDidReceiveProps(). But there is no such lifecycle method. ' +
          'If you meant to update the state in response to changing props, ' +
          'use componentWillReceiveProps(). If you meant to fetch data or ' +
          'run side-effects or mutations after React has updated the UI, use componentDidUpdate().',
        name,
      );
    }
    if (typeof instance.componentWillRecieveProps === 'function') {
      console.error(
        '%s has a method called ' +
          'componentWillRecieveProps(). Did you mean componentWillReceiveProps()?',
        name,
      );
    }
    if (typeof instance.UNSAFE_componentWillRecieveProps === 'function') {
      console.error(
        '%s has a method called ' +
          'UNSAFE_componentWillRecieveProps(). Did you mean UNSAFE_componentWillReceiveProps()?',
        name,
      );
    }
    const hasMutatedProps = instance.props !== newProps;
    if (instance.props !== undefined && hasMutatedProps) {
      console.error(
        '%s(...): When calling super() in `%s`, make sure to pass ' +
          "up the same props that your component's constructor was passed.",
        name,
        name,
      );
    }
    if (instance.defaultProps) {
      console.error(
        'Setting defaultProps as an instance property on %s is not supported and will be ignored.' +
          ' Instead, define defaultProps as a static property on %s.',
        name,
        name,
      );
    }

    if (
      typeof instance.getSnapshotBeforeUpdate === 'function' &&
      typeof instance.componentDidUpdate !== 'function' &&
      !didWarnAboutGetSnapshotBeforeUpdateWithoutDidUpdate.has(ctor)
    ) {
      didWarnAboutGetSnapshotBeforeUpdateWithoutDidUpdate.add(ctor);
      console.error(
        '%s: getSnapshotBeforeUpdate() should be used with componentDidUpdate(). ' +
          'This component defines getSnapshotBeforeUpdate() only.',
        getComponentName(ctor),
      );
    }

    if (typeof instance.getDerivedStateFromProps === 'function') {
      console.error(
        '%s: getDerivedStateFromProps() is defined as an instance method ' +
          'and will be ignored. Instead, declare it as a static method.',
        name,
      );
    }
    if (typeof instance.getDerivedStateFromError === 'function') {
      console.error(
        '%s: getDerivedStateFromError() is defined as an instance method ' +
          'and will be ignored. Instead, declare it as a static method.',
        name,
      );
    }
    if (typeof ctor.getSnapshotBeforeUpdate === 'function') {
      console.error(
        '%s: getSnapshotBeforeUpdate() is defined as a static method ' +
          'and will be ignored. Instead, declare it as an instance method.',
        name,
      );
    }
    const state = instance.state;
    if (state && (typeof state !== 'object' || isArray(state))) {
      console.error('%s.state: must be set to an object or null', name);
    }
    if (
      typeof instance.getChildContext === 'function' &&
      typeof ctor.childContextTypes !== 'object'
    ) {
      console.error(
        '%s.getChildContext(): childContextTypes must be defined in order to ' +
          'use getChildContext().',
        name,
      );
    }
  }
}

function adoptClassInstance(workInProgress: Fiber, instance: any): void {
  instance.updater = classComponentUpdater;
  workInProgress.stateNode = instance;
  // The instance needs access to the fiber so that it can schedule updates
  setInstance(instance, workInProgress);
  if (__DEV__) {
    instance._reactInternalInstance = fakeInternalInstance;
  }
}

function constructClassInstance(
  workInProgress: Fiber,
  ctor: any,
  props: any,
): any {
  let isLegacyContextConsumer = false;
  let unmaskedContext = emptyContextObject;
  let context = emptyContextObject;
  const contextType = ctor.contextType;

  if (__DEV__) {
    if ('contextType' in ctor) {
      let isValid =
        // Allow null for conditional declaration
        contextType === null ||
        (contextType !== undefined &&
          contextType.$$typeof === REACT_CONTEXT_TYPE &&
          contextType._context === undefined); // Not a <Context.Consumer>

      if (!isValid && !didWarnAboutInvalidateContextType.has(ctor)) {
        didWarnAboutInvalidateContextType.add(ctor);

        let addendum = '';
        if (contextType === undefined) {
          addendum =
            ' However, it is set to undefined. ' +
            'This can be caused by a typo or by mixing up named and default imports. ' +
            'This can also happen due to a circular dependency, so ' +
            'try moving the createContext() call to a separate file.';
        } else if (typeof contextType !== 'object') {
          addendum = ' However, it is set to a ' + typeof contextType + '.';
        } else if (contextType.$$typeof === REACT_PROVIDER_TYPE) {
          addendum = ' Did you accidentally pass the Context.Provider instead?';
        } else if (contextType._context !== undefined) {
          // <Context.Consumer>
          addendum = ' Did you accidentally pass the Context.Consumer instead?';
        } else {
          addendum =
            ' However, it is set to an object with keys {' +
            Object.keys(contextType).join(', ') +
            '}.';
        }
        console.error(
          '%s defines an invalid contextType. ' +
            'contextType should point to the Context object returned by React.createContext().%s',
          getComponentName(ctor) || 'Component',
          addendum,
        );
      }
    }
  }

  if (typeof contextType === 'object' && contextType !== null) {
    context = readContext((contextType: any));
  } else if (!disableLegacyContext) {
    unmaskedContext = getUnmaskedContext(workInProgress, ctor, true);
    const contextTypes = ctor.contextTypes;
    isLegacyContextConsumer =
      contextTypes !== null && contextTypes !== undefined;
    context = isLegacyContextConsumer
      ? getMaskedContext(workInProgress, unmaskedContext)
      : emptyContextObject;
  }

  // Instantiate twice to help detect side-effects.
  if (__DEV__) {
    if (
      debugRenderPhaseSideEffectsForStrictMode &&
      workInProgress.mode & StrictMode
    ) {
      new ctor(props, context); // eslint-disable-line no-new
    }
  }

  const instance = new ctor(props, context);
  const state = (workInProgress.memoizedState =
    instance.state !== null && instance.state !== undefined
      ? instance.state
      : null);
  adoptClassInstance(workInProgress, instance);

  if (__DEV__) {
    if (typeof ctor.getDerivedStateFromProps === 'function' && state === null) {
      const componentName = getComponentName(ctor) || 'Component';
      if (!didWarnAboutUninitializedState.has(componentName)) {
        didWarnAboutUninitializedState.add(componentName);
        console.error(
          '`%s` uses `getDerivedStateFromProps` but its initial state is ' +
            '%s. This is not recommended. Instead, define the initial state by ' +
            'assigning an object to `this.state` in the constructor of `%s`. ' +
            'This ensures that `getDerivedStateFromProps` arguments have a consistent shape.',
          componentName,
          instance.state === null ? 'null' : 'undefined',
          componentName,
        );
      }
    }

    // If new component APIs are defined, "unsafe" lifecycles won't be called.
    // Warn about these lifecycles if they are present.
    // Don't warn about react-lifecycles-compat polyfilled methods though.
    if (
      typeof ctor.getDerivedStateFromProps === 'function' ||
      typeof instance.getSnapshotBeforeUpdate === 'function'
    ) {
      let foundWillMountName = null;
      let foundWillReceivePropsName = null;
      let foundWillUpdateName = null;
      if (
        typeof instance.componentWillMount === 'function' &&
        instance.componentWillMount.__suppressDeprecationWarning !== true
      ) {
        foundWillMountName = 'componentWillMount';
      } else if (typeof instance.UNSAFE_componentWillMount === 'function') {
        foundWillMountName = 'UNSAFE_componentWillMount';
      }
      if (
        typeof instance.componentWillReceiveProps === 'function' &&
        instance.componentWillReceiveProps.__suppressDeprecationWarning !== true
      ) {
        foundWillReceivePropsName = 'componentWillReceiveProps';
      } else if (
        typeof instance.UNSAFE_componentWillReceiveProps === 'function'
      ) {
        foundWillReceivePropsName = 'UNSAFE_componentWillReceiveProps';
      }
      if (
        typeof instance.componentWillUpdate === 'function' &&
        instance.componentWillUpdate.__suppressDeprecationWarning !== true
      ) {
        foundWillUpdateName = 'componentWillUpdate';
      } else if (typeof instance.UNSAFE_componentWillUpdate === 'function') {
        foundWillUpdateName = 'UNSAFE_componentWillUpdate';
      }
      if (
        foundWillMountName !== null ||
        foundWillReceivePropsName !== null ||
        foundWillUpdateName !== null
      ) {
        const componentName = getComponentName(ctor) || 'Component';
        const newApiName =
          typeof ctor.getDerivedStateFromProps === 'function'
            ? 'getDerivedStateFromProps()'
            : 'getSnapshotBeforeUpdate()';
        if (!didWarnAboutLegacyLifecyclesAndDerivedState.has(componentName)) {
          didWarnAboutLegacyLifecyclesAndDerivedState.add(componentName);
          console.error(
            'Unsafe legacy lifecycles will not be called for components using new component APIs.\n\n' +
              '%s uses %s but also contains the following legacy lifecycles:%s%s%s\n\n' +
              'The above lifecycles should be removed. Learn more about this warning here:\n' +
              'https://fb.me/react-unsafe-component-lifecycles',
            componentName,
            newApiName,
            foundWillMountName !== null ? `\n  ${foundWillMountName}` : '',
            foundWillReceivePropsName !== null
              ? `\n  ${foundWillReceivePropsName}`
              : '',
            foundWillUpdateName !== null ? `\n  ${foundWillUpdateName}` : '',
          );
        }
      }
    }
  }

  // Cache unmasked context so we can avoid recreating masked context unless necessary.
  // ReactFiberContext usually updates this cache but can't for newly-created instances.
  if (isLegacyContextConsumer) {
    cacheContext(workInProgress, unmaskedContext, context);
  }

  return instance;
}

function callComponentWillMount(workInProgress, instance) {
  startPhaseTimer(workInProgress, 'componentWillMount');
  const oldState = instance.state;

  if (typeof instance.componentWillMount === 'function') {
    instance.componentWillMount();
  }
  if (typeof instance.UNSAFE_componentWillMount === 'function') {
    instance.UNSAFE_componentWillMount();
  }

  stopPhaseTimer();

  if (oldState !== instance.state) {
    if (__DEV__) {
      console.error(
        '%s.componentWillMount(): Assigning directly to this.state is ' +
          "deprecated (except inside a component's " +
          'constructor). Use setState instead.',
        getComponentName(workInProgress.type) || 'Component',
      );
    }
    classComponentUpdater.enqueueReplaceState(instance, instance.state, null);
  }
}

function callComponentWillReceiveProps(
  workInProgress,
  instance,
  newProps,
  nextContext,
) {
  const oldState = instance.state;
  startPhaseTimer(workInProgress, 'componentWillReceiveProps');
  if (typeof instance.componentWillReceiveProps === 'function') {
    instance.componentWillReceiveProps(newProps, nextContext);
  }
  if (typeof instance.UNSAFE_componentWillReceiveProps === 'function') {
    instance.UNSAFE_componentWillReceiveProps(newProps, nextContext);
  }
  stopPhaseTimer();

  if (instance.state !== oldState) {
    if (__DEV__) {
      const componentName =
        getComponentName(workInProgress.type) || 'Component';
      if (!didWarnAboutStateAssignmentForComponent.has(componentName)) {
        didWarnAboutStateAssignmentForComponent.add(componentName);
        console.error(
          '%s.componentWillReceiveProps(): Assigning directly to ' +
            "this.state is deprecated (except inside a component's " +
            'constructor). Use setState instead.',
          componentName,
        );
      }
    }
    classComponentUpdater.enqueueReplaceState(instance, instance.state, null);
  }
}

// Invokes the mount life-cycles on a previously never rendered instance.
function mountClassInstance(
  workInProgress: Fiber,
  ctor: any,
  newProps: any,
  renderExpirationTime: ExpirationTime,
): void {
  if (__DEV__) {
    checkClassInstance(workInProgress, ctor, newProps);
  }

  const instance = workInProgress.stateNode;
  instance.props = newProps;
  instance.state = workInProgress.memoizedState;
  instance.refs = emptyRefsObject;

  initializeUpdateQueue(workInProgress);

  const contextType = ctor.contextType;
  if (typeof contextType === 'object' && contextType !== null) {
    instance.context = readContext(contextType);
  } else if (disableLegacyContext) {
    instance.context = emptyContextObject;
  } else {
    const unmaskedContext = getUnmaskedContext(workInProgress, ctor, true);
    instance.context = getMaskedContext(workInProgress, unmaskedContext);
  }

  if (__DEV__) {
    if (instance.state === newProps) {
      const componentName = getComponentName(ctor) || 'Component';
      if (!didWarnAboutDirectlyAssigningPropsToState.has(componentName)) {
        didWarnAboutDirectlyAssigningPropsToState.add(componentName);
        console.error(
          '%s: It is not recommended to assign props directly to state ' +
            "because updates to props won't be reflected in state. " +
            'In most cases, it is better to use props directly.',
          componentName,
        );
      }
    }

    if (workInProgress.mode & StrictMode) {
      ReactStrictModeWarnings.recordLegacyContextWarning(
        workInProgress,
        instance,
      );
    }

    if (warnAboutDeprecatedLifecycles) {
      ReactStrictModeWarnings.recordUnsafeLifecycleWarnings(
        workInProgress,
        instance,
      );
    }
  }

  processUpdateQueue(workInProgress, newProps, instance, renderExpirationTime);
  instance.state = workInProgress.memoizedState;

  const getDerivedStateFromProps = ctor.getDerivedStateFromProps;
  if (typeof getDerivedStateFromProps === 'function') {
    applyDerivedStateFromProps(
      workInProgress,
      ctor,
      getDerivedStateFromProps,
      newProps,
    );
    instance.state = workInProgress.memoizedState;
  }

  // In order to support react-lifecycles-compat polyfilled components,
  // Unsafe lifecycles should not be invoked for components using the new APIs.
  if (
    typeof ctor.getDerivedStateFromProps !== 'function' &&
    typeof instance.getSnapshotBeforeUpdate !== 'function' &&
    (typeof instance.UNSAFE_componentWillMount === 'function' ||
      typeof instance.componentWillMount === 'function')
  ) {
    callComponentWillMount(workInProgress, instance);
    // If we had additional state updates during this life-cycle, let's
    // process them now.
    processUpdateQueue(
      workInProgress,
      newProps,
      instance,
      renderExpirationTime,
    );
    instance.state = workInProgress.memoizedState;
  }

  if (typeof instance.componentDidMount === 'function') {
    workInProgress.effectTag |= Update;
  }
}

function resumeMountClassInstance(
  workInProgress: Fiber,
  ctor: any,
  newProps: any,
  renderExpirationTime: ExpirationTime,
): boolean {
  const instance = workInProgress.stateNode;

  const oldProps = workInProgress.memoizedProps;
  instance.props = oldProps;

  const oldContext = instance.context;
  const contextType = ctor.contextType;
  let nextContext = emptyContextObject;
  if (typeof contextType === 'object' && contextType !== null) {
    nextContext = readContext(contextType);
  } else if (!disableLegacyContext) {
    const nextLegacyUnmaskedContext = getUnmaskedContext(
      workInProgress,
      ctor,
      true,
    );
    nextContext = getMaskedContext(workInProgress, nextLegacyUnmaskedContext);
  }

  const getDerivedStateFromProps = ctor.getDerivedStateFromProps;
  const hasNewLifecycles =
    typeof getDerivedStateFromProps === 'function' ||
    typeof instance.getSnapshotBeforeUpdate === 'function';

  // Note: During these life-cycles, instance.props/instance.state are what
  // ever the previously attempted to render - not the "current". However,
  // during componentDidUpdate we pass the "current" props.

  // In order to support react-lifecycles-compat polyfilled components,
  // Unsafe lifecycles should not be invoked for components using the new APIs.
  if (
    !hasNewLifecycles &&
    (typeof instance.UNSAFE_componentWillReceiveProps === 'function' ||
      typeof instance.componentWillReceiveProps === 'function')
  ) {
    if (oldProps !== newProps || oldContext !== nextContext) {
      callComponentWillReceiveProps(
        workInProgress,
        instance,
        newProps,
        nextContext,
      );
    }
  }

  resetHasForceUpdateBeforeProcessing();

  const oldState = workInProgress.memoizedState;
  let newState = (instance.state = oldState);
  processUpdateQueue(workInProgress, newProps, instance, renderExpirationTime);
  newState = workInProgress.memoizedState;
  if (
    oldProps === newProps &&
    oldState === newState &&
    !hasContextChanged() &&
    !checkHasForceUpdateAfterProcessing()
  ) {
    // If an update was already in progress, we should schedule an Update
    // effect even though we're bailing out, so that cWU/cDU are called.
    if (typeof instance.componentDidMount === 'function') {
      workInProgress.effectTag |= Update;
    }
    return false;
  }

  if (typeof getDerivedStateFromProps === 'function') {
    applyDerivedStateFromProps(
      workInProgress,
      ctor,
      getDerivedStateFromProps,
      newProps,
    );
    newState = workInProgress.memoizedState;
  }

  const shouldUpdate =
    checkHasForceUpdateAfterProcessing() ||
    checkShouldComponentUpdate(
      workInProgress,
      ctor,
      oldProps,
      newProps,
      oldState,
      newState,
      nextContext,
    );

  if (shouldUpdate) {
    // In order to support react-lifecycles-compat polyfilled components,
    // Unsafe lifecycles should not be invoked for components using the new APIs.
    if (
      !hasNewLifecycles &&
      (typeof instance.UNSAFE_componentWillMount === 'function' ||
        typeof instance.componentWillMount === 'function')
    ) {
      startPhaseTimer(workInProgress, 'componentWillMount');
      if (typeof instance.componentWillMount === 'function') {
        instance.componentWillMount();
      }
      if (typeof instance.UNSAFE_componentWillMount === 'function') {
        instance.UNSAFE_componentWillMount();
      }
      stopPhaseTimer();
    }
    if (typeof instance.componentDidMount === 'function') {
      workInProgress.effectTag |= Update;
    }
  } else {
    // If an update was already in progress, we should schedule an Update
    // effect even though we're bailing out, so that cWU/cDU are called.
    if (typeof instance.componentDidMount === 'function') {
      workInProgress.effectTag |= Update;
    }

    // If shouldComponentUpdate returned false, we should still update the
    // memoized state to indicate that this work can be reused.
    workInProgress.memoizedProps = newProps;
    workInProgress.memoizedState = newState;
  }

  // Update the existing instance's state, props, and context pointers even
  // if shouldComponentUpdate returns false.
  instance.props = newProps;
  instance.state = newState;
  instance.context = nextContext;

  return shouldUpdate;
}

// Invokes the update life-cycles and returns false if it shouldn't rerender.
function updateClassInstance(
  current: Fiber,
  workInProgress: Fiber,
  ctor: any,
  newProps: any,
  renderExpirationTime: ExpirationTime,
): boolean {
  const instance = workInProgress.stateNode;

  cloneUpdateQueue(current, workInProgress);

  const oldProps = workInProgress.memoizedProps;
  instance.props =
    workInProgress.type === workInProgress.elementType
      ? oldProps
      : resolveDefaultProps(workInProgress.type, oldProps);

  const oldContext = instance.context;
  const contextType = ctor.contextType;
  let nextContext = emptyContextObject;
  if (typeof contextType === 'object' && contextType !== null) {
    nextContext = readContext(contextType);
  } else if (!disableLegacyContext) {
    const nextUnmaskedContext = getUnmaskedContext(workInProgress, ctor, true);
    nextContext = getMaskedContext(workInProgress, nextUnmaskedContext);
  }

  const getDerivedStateFromProps = ctor.getDerivedStateFromProps;
  const hasNewLifecycles =
    typeof getDerivedStateFromProps === 'function' ||
    typeof instance.getSnapshotBeforeUpdate === 'function';

  // Note: During these life-cycles, instance.props/instance.state are what
  // ever the previously attempted to render - not the "current". However,
  // during componentDidUpdate we pass the "current" props.

  // In order to support react-lifecycles-compat polyfilled components,
  // Unsafe lifecycles should not be invoked for components using the new APIs.
  if (
    !hasNewLifecycles &&
    (typeof instance.UNSAFE_componentWillReceiveProps === 'function' ||
      typeof instance.componentWillReceiveProps === 'function')
  ) {
    if (oldProps !== newProps || oldContext !== nextContext) {
      callComponentWillReceiveProps(
        workInProgress,
        instance,
        newProps,
        nextContext,
      );
    }
  }

  resetHasForceUpdateBeforeProcessing();

  const oldState = workInProgress.memoizedState;
  let newState = (instance.state = oldState);
  processUpdateQueue(workInProgress, newProps, instance, renderExpirationTime);
  newState = workInProgress.memoizedState;

  if (
    oldProps === newProps &&
    oldState === newState &&
    !hasContextChanged() &&
    !checkHasForceUpdateAfterProcessing()
  ) {
    // If an update was already in progress, we should schedule an Update
    // effect even though we're bailing out, so that cWU/cDU are called.
    if (typeof instance.componentDidUpdate === 'function') {
      if (
        oldProps !== current.memoizedProps ||
        oldState !== current.memoizedState
      ) {
        workInProgress.effectTag |= Update;
      }
    }
    if (typeof instance.getSnapshotBeforeUpdate === 'function') {
      if (
        oldProps !== current.memoizedProps ||
        oldState !== current.memoizedState
      ) {
        workInProgress.effectTag |= Snapshot;
      }
    }
    return false;
  }

  if (typeof getDerivedStateFromProps === 'function') {
    applyDerivedStateFromProps(
      workInProgress,
      ctor,
      getDerivedStateFromProps,
      newProps,
    );
    newState = workInProgress.memoizedState;
  }

  const shouldUpdate =
    checkHasForceUpdateAfterProcessing() ||
    checkShouldComponentUpdate(
      workInProgress,
      ctor,
      oldProps,
      newProps,
      oldState,
      newState,
      nextContext,
    );

  if (shouldUpdate) {
    // In order to support react-lifecycles-compat polyfilled components,
    // Unsafe lifecycles should not be invoked for components using the new APIs.
    if (
      !hasNewLifecycles &&
      (typeof instance.UNSAFE_componentWillUpdate === 'function' ||
        typeof instance.componentWillUpdate === 'function')
    ) {
      startPhaseTimer(workInProgress, 'componentWillUpdate');
      if (typeof instance.componentWillUpdate === 'function') {
        instance.componentWillUpdate(newProps, newState, nextContext);
      }
      if (typeof instance.UNSAFE_componentWillUpdate === 'function') {
        instance.UNSAFE_componentWillUpdate(newProps, newState, nextContext);
      }
      stopPhaseTimer();
    }
    if (typeof instance.componentDidUpdate === 'function') {
      workInProgress.effectTag |= Update;
    }
    if (typeof instance.getSnapshotBeforeUpdate === 'function') {
      workInProgress.effectTag |= Snapshot;
    }
  } else {
    // If an update was already in progress, we should schedule an Update
    // effect even though we're bailing out, so that cWU/cDU are called.
    if (typeof instance.componentDidUpdate === 'function') {
      if (
        oldProps !== current.memoizedProps ||
        oldState !== current.memoizedState
      ) {
        workInProgress.effectTag |= Update;
      }
    }
    if (typeof instance.getSnapshotBeforeUpdate === 'function') {
      if (
        oldProps !== current.memoizedProps ||
        oldState !== current.memoizedState
      ) {
        workInProgress.effectTag |= Snapshot;
      }
    }

    // If shouldComponentUpdate returned false, we should still update the
    // memoized props/state to indicate that this work can be reused.
    workInProgress.memoizedProps = newProps;
    workInProgress.memoizedState = newState;
  }

  // Update the existing instance's state, props, and context pointers even
  // if shouldComponentUpdate returns false.
  instance.props = newProps;
  instance.state = newState;
  instance.context = nextContext;

  return shouldUpdate;
}

export {
  adoptClassInstance,
  constructClassInstance,
  mountClassInstance,
  resumeMountClassInstance,
  updateClassInstance,
};<|MERGE_RESOLUTION|>--- conflicted
+++ resolved
@@ -202,15 +202,11 @@
     }
 
     enqueueUpdate(fiber, update);
-<<<<<<< HEAD
-    scheduleWork(fiber, expirationTime);
+    scheduleUpdateOnFiber(fiber, expirationTime);
 
     if (enableRootEventMarks) {
       workScheduled('state-update', fiber);
     }
-=======
-    scheduleUpdateOnFiber(fiber, expirationTime);
->>>>>>> 6b7281ec
   },
   enqueueReplaceState(inst, payload, callback) {
     const fiber = getInstance(inst);
@@ -234,15 +230,11 @@
     }
 
     enqueueUpdate(fiber, update);
-<<<<<<< HEAD
-    scheduleWork(fiber, expirationTime);
+    scheduleUpdateOnFiber(fiber, expirationTime);
 
     if (enableRootEventMarks) {
       workScheduled('state-update', fiber);
     }
-=======
-    scheduleUpdateOnFiber(fiber, expirationTime);
->>>>>>> 6b7281ec
   },
   enqueueForceUpdate(inst, callback) {
     const fiber = getInstance(inst);
@@ -265,15 +257,11 @@
     }
 
     enqueueUpdate(fiber, update);
-<<<<<<< HEAD
-    scheduleWork(fiber, expirationTime);
+    scheduleUpdateOnFiber(fiber, expirationTime);
 
     if (enableRootEventMarks) {
       workScheduled('state-update', fiber);
     }
-=======
-    scheduleUpdateOnFiber(fiber, expirationTime);
->>>>>>> 6b7281ec
   },
 };
 
