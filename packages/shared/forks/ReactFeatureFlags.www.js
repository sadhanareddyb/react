--- conflicted
+++ resolved
@@ -39,11 +39,8 @@
 export let enableUserTimingAPI = __DEV__ && !__EXPERIMENTAL__;
 
 export const enableProfilerTimer = __PROFILE__;
-<<<<<<< HEAD
 export const enableRootEventMarks = __PROFILE__;
-=======
 export const enableProfilerCommitHooks = __PROFILE__;
->>>>>>> 6b7281ec
 export const enableSchedulerTracing = __PROFILE__;
 export const enableSchedulerDebugging = true;
 
