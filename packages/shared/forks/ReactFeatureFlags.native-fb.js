--- conflicted
+++ resolved
@@ -15,11 +15,8 @@
 // The rest of the flags are static for better dead code elimination.
 export const enableUserTimingAPI = __DEV__;
 export const enableProfilerTimer = __PROFILE__;
-<<<<<<< HEAD
 export const enableRootEventMarks = __PROFILE__;
-=======
 export const enableProfilerCommitHooks = false;
->>>>>>> 6b7281ec
 export const enableSchedulerTracing = __PROFILE__;
 export const enableSuspenseServerRenderer = false;
 export const enableSelectiveHydration = false;
